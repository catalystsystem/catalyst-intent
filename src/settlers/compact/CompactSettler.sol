// SPDX-License-Identifier: UNLICENSED
pragma solidity ^0.8.26;

import { Ownable } from "solady/auth/Ownable.sol";
import { SafeTransferLib } from "solady/utils/SafeTransferLib.sol";

import { TheCompact } from "the-compact/src/TheCompact.sol";
import { IdLib } from "the-compact/src/lib/IdLib.sol";
import { EfficiencyLib } from "the-compact/src/lib/EfficiencyLib.sol";
import { BatchClaim } from "the-compact/src/types/BatchClaims.sol";
import { BatchClaimComponent, Component } from "the-compact/src/types/Components.sol";

import { BaseSettler } from "../BaseSettler.sol";
import { CatalystCompactOrder, TheCompactOrderType } from "./TheCompactOrderType.sol";
import { OrderPurchase } from "../types/OrderPurchaseType.sol";
import { OutputDescription } from "../types/OutputDescriptionType.sol";

import { BytesLib } from "src/libs/BytesLib.sol";
import { OutputEncodingLib } from "src/libs/OutputEncodingLib.sol";
import { ICatalystCallback } from "src/interfaces/ICatalystCallback.sol";
import { IOracle } from "src/interfaces/IOracle.sol";

/**
 * @title Catalyst Settler supporting The Compact
 * @notice This Catalyst Settler implementation uses The Compact as the deposit scheme.
 * It is a delivery first, inputs second scheme that allows users with a deposit inside The Compact.
 *
 * Users are expected to have an existing deposit inside the Compact or purposefully deposit for the intent.
 * They then need to either register or sign a supported claim with the intent as the witness.
 * Without the deposit extension, this contract does not have a way to emit on-chain orders.
 *
 * The ownable component of the smart contract is only used for fees.
 */
contract CompactSettler is BaseSettler, Ownable {
    error NotImplemented();
    error NotOrderOwner();
    error InitiateDeadlinePassed(); // 0x606ef7f5
    error InvalidTimestampLength();
    error OrderIdMismatch(bytes32 provided, bytes32 computed);
    error FilledTooLate(uint32 expected, uint32 actual);
    error WrongChain(uint256 expected, uint256 actual); // 0x264363e1
    error GovernanceFeeTooHigh();
    error GovernanceFeeChangeNotReady();

    /**
     * @notice Governance fee will be changed shortly.
     */
    event NextGovernanceFee(uint64 nextGovernanceFee, uint64 nextGovernanceFeeTime);

    /**
     * @notice Governance fee changed. This fee is taken of the inputs.
     */
    event GovernanceFeeChanged(uint64 oldGovernanceFee, uint64 newGovernanceFee);

    TheCompact public immutable COMPACT;

    uint64 public governanceFee = 0;
    uint64 public nextGovernanceFee = 0;
    uint64 public nextGovernanceFeeTime = type(uint64).max;
    uint64 constant GOVERNANCE_FEE_CHANGE_DELAY = 7 days;
    uint256 constant GOVERNANCE_FEE_DENOM = 10 ** 18;
    uint256 constant MAX_GOVERNANCE_FEE = 10 ** 18 * 0.1; // 10%

    constructor(
        address compact,
        address initialOwner
    ) {
        COMPACT = TheCompact(compact);
        _initializeOwner(initialOwner);
    }

    // Governance Fees

    /**
     * @notice Sets a new governanceFee. Is immediately applied to orders initiated after this call.
     * @param _nextGovernanceFee New governance fee. Is bounded by MAX_GOVERNANCE_FEE.
     */
    function setGovernanceFee(
        uint64 _nextGovernanceFee
    ) external onlyOwner {
        if (_nextGovernanceFee > MAX_GOVERNANCE_FEE) revert GovernanceFeeTooHigh();
        nextGovernanceFee = _nextGovernanceFee;
        nextGovernanceFeeTime = uint64(block.timestamp) + GOVERNANCE_FEE_CHANGE_DELAY;

        emit NextGovernanceFee(nextGovernanceFee, nextGovernanceFeeTime);
    }

    /**
     * @notice Applies a scheduled governace fee change.
     */
    function applyGovernanceFee() external {
        if (block.timestamp < nextGovernanceFeeTime) revert GovernanceFeeChangeNotReady();
        uint64 oldGovernanceFee = governanceFee;
        governanceFee = nextGovernanceFee;

        emit GovernanceFeeChanged(oldGovernanceFee, nextGovernanceFee);
    }

    /**
     * @notice Helper function to compute the fee.
     * @param amount To compute fee of.
     * @param fee Fee to subtract from amount. Is percentage and GOVERNANCE_FEE_DENOM based.
     * @return amountFee Fee
     */
    function _calcFee(uint256 amount, uint256 fee) internal pure returns (uint256 amountFee) {
        unchecked {
            // Check if amount * fee overflows. If it does, don't take the fee.
            if (fee == 0 || amount >= type(uint256).max / fee) return amountFee = 0;
            // The above check ensures that amount * fee < type(uint256).max.
            // amount >= amount * fee / GOVERNANCE_FEE_DENOM since fee < GOVERNANCE_FEE_DENOM
            return amountFee = amount * fee / GOVERNANCE_FEE_DENOM;
        }
    }

    function _domainNameAndVersion() internal pure virtual override returns (string memory name, string memory version) {
        name = "CatalystSettler";
        version = "Compact1";
    }

    // Generic order identifier

    function _orderIdentifier(
        CatalystCompactOrder calldata order
    ) internal view returns (bytes32) {
        return TheCompactOrderType.orderIdentifier(order);
    }

    function orderIdentifier(
        CatalystCompactOrder calldata order
    ) external view returns (bytes32) {
        return _orderIdentifier(order);
    }

    function _validateOrder(
        CatalystCompactOrder calldata order
    ) internal view {
        // Check that this is the right originChain
        if (block.chainid != order.originChainId) revert WrongChain(block.chainid, order.originChainId);
        // Check if the open deadline has been passed
        if (block.timestamp > order.fillDeadline) revert InitiateDeadlinePassed();
    }

    //--- Output Proofs ---//

    function _proofPayloadHash(bytes32 orderId, bytes32 solver, uint32 timestamp, OutputDescription calldata outputDescription) internal pure returns (bytes32 outputHash) {
        return keccak256(OutputEncodingLib.encodeFillDescription(solver, orderId, timestamp, outputDescription));
    }

    /**
     * @notice Check if a series of outputs has been proven.
     * @dev Can take a list of solvers. Should be used as a secure alternative to _validateFills
     * if someone filled one of the outputs.
     */
    function _validateFills(CatalystCompactOrder calldata order, bytes32 orderId, bytes32[] calldata solvers, uint32[] calldata timestamps) internal view {
        OutputDescription[] calldata outputDescriptions = order.outputs;

        uint256 numOutputs = outputDescriptions.length;
        uint256 numTimestamps = timestamps.length;
        if (numTimestamps != numOutputs) revert InvalidTimestampLength();

         uint32 fillDeadline = order.fillDeadline;
        bytes memory proofSeries = new bytes(32 * 4 * numOutputs);
        for (uint256 i; i < numOutputs; ++i) {
            uint32 outputFilledAt = timestamps[i];
            if (fillDeadline < outputFilledAt) revert FilledTooLate(fillDeadline, outputFilledAt);

            OutputDescription calldata output = outputDescriptions[i];
            uint256 chainId = output.chainId;
            bytes32 remoteOracle = output.remoteOracle;
            bytes32 remoteFiller = output.remoteFiller;
            bytes32 payloadHash = _proofPayloadHash(orderId, solvers[i], outputFilledAt, output);

            assembly ("memory-safe") {
                let offset := add(add(proofSeries, 0x20), mul(i, 0x80))
                mstore(offset, chainId)
                mstore(add(offset, 0x20), remoteOracle)
                mstore(add(offset, 0x40), remoteFiller)
                mstore(add(offset, 0x60), payloadHash)
            }
        }
        IOracle(order.localOracle).efficientRequireProven(proofSeries);
    }

    /**
     * @notice Check if a series of outputs has been proven.
     * @dev Notice that the solver of the first provided output is reported as the entire intent solver.
     * This function returns true if the order contains no outputs.
     * That means any order that has no outputs specified can be claimed with no issues.
     */
    function _validateFills(CatalystCompactOrder calldata order, bytes32 orderId, bytes32 solver, uint32[] calldata timestamps) internal view {
        OutputDescription[] calldata outputDescriptions = order.outputs;
        uint256 numOutputs = outputDescriptions.length;
        uint256 numTimestamps = timestamps.length;
        if (numTimestamps != numOutputs) revert InvalidTimestampLength();

         uint32 fillDeadline = order.fillDeadline;
        bytes memory proofSeries = new bytes(32 * 4 * numOutputs);
        for (uint256 i; i < numOutputs; ++i) {
            uint32 outputFilledAt = timestamps[i];
            if (fillDeadline < outputFilledAt) revert FilledTooLate(fillDeadline, outputFilledAt);

            OutputDescription calldata output = outputDescriptions[i];
            uint256 chainId = output.chainId;
            bytes32 remoteOracle = output.remoteOracle;
            bytes32 remoteFiller = output.remoteFiller;
            bytes32 payloadHash = _proofPayloadHash(orderId, solver, outputFilledAt, output);

            assembly ("memory-safe") {
                let offset := add(add(proofSeries, 0x20), mul(i, 0x80))
                mstore(offset, chainId)
                mstore(add(offset, 0x20), remoteOracle)
                mstore(add(offset, 0x40), remoteFiller)
                mstore(add(offset, 0x60), payloadHash)
            }
        }
        IOracle(order.localOracle).efficientRequireProven(proofSeries);
    }

    // --- Finalise Orders --- //

    function _validateOrderOwner(
        bytes32 orderOwner
    ) internal view {
        // We need to cast orderOwner down. This is important to ensure that
        // the solver can opt-in to an compact transfer instead of withdrawal.
        if (EfficiencyLib.asSanitizedAddress(uint256(orderOwner)) != msg.sender) revert NotOrderOwner();
    }

    function _finalise(CatalystCompactOrder calldata order, bytes calldata signatures, bytes32 orderId, bytes32 solver, bytes32 destination) internal {
        bytes calldata sponsorSignature = BytesLib.toBytes(signatures, 0);
        bytes calldata allocatorData = BytesLib.toBytes(signatures, 1);
        // Payout inputs. (This also protects against re-entry calls.)
        _resolveLock(order, sponsorSignature, allocatorData, destination);

        emit Finalised(orderId, solver, destination);
    }

    function finaliseSelf(CatalystCompactOrder calldata order, bytes calldata signatures, uint32[] calldata timestamps, bytes32 solver) external {
        bytes32 orderId = _orderIdentifier(order);

        bytes32 orderOwner = _purchaseGetOrderOwner(orderId, solver, timestamps);
        _validateOrderOwner(orderOwner);

        // Deliver outputs before the order has been finalised. This requires reentrancy guards!
        _finalise(order, signatures, orderId, solver, orderOwner);

        // Check if the outputs have been proven according to the oracles.
        // This call will revert if not.
        _validateFills(order, orderId, solver, timestamps);

    }

    function finaliseTo(CatalystCompactOrder calldata order, bytes calldata signatures, uint32[] calldata timestamps, bytes32 solver, bytes32 destination, bytes calldata call) external {
        bytes32 orderId = _orderIdentifier(order);

        bytes32 orderOwner = _purchaseGetOrderOwner(orderId, solver, timestamps);
        _validateOrderOwner(orderOwner);

        // Deliver outputs before the order has been finalised. This requires reentrancy guards!
        _finalise(order, signatures, orderId, solver, destination);
        if (call.length > 0) ICatalystCallback(EfficiencyLib.asSanitizedAddress(uint256(destination))).inputsFilled(order.inputs, call);

        // Check if the outputs have been proven according to the oracles.
        // This call will revert if not.
        _validateFills(order, orderId, solver, timestamps);
<<<<<<< HEAD
=======

        _finalise(order, signatures, orderId, solver, destination);
>>>>>>> 66f4e455

    }

    /**
     * @notice Finalises a cross-chain order on behalf of someone else
     * @dev This function serves to finalise intents on the origin chain. It has been assumed that assets have been
     * locked
     * inside The Compact and will be available to collect.
     * To properly collect the order details and proofs, the settler needs the solver identifier and the timestamps of
     * the fills.
     * @param order CatalystCompactOrder signed in conjunction with a Compact to form an order.
     * @param signatures A signature for the sponsor and the allocator. abi.encode(bytes(sponsorSignature),
     * bytes(allocatorData))
     */
    function finaliseFor(
        CatalystCompactOrder calldata order,
        bytes calldata signatures,
        uint32[] calldata timestamps,
        bytes32 solver,
        bytes32 destination,
        bytes calldata call,
        bytes calldata orderOwnerSignature
    ) external {
        bytes32 orderId = _orderIdentifier(order);

        bytes32 orderOwner = _purchaseGetOrderOwner(orderId, solver, timestamps);
        _allowExternalClaimant(orderId, EfficiencyLib.asSanitizedAddress(uint256(orderOwner)), destination, call, orderOwnerSignature);

        // Deliver outputs before the order has been finalised. This requires reentrancy guards!
        _finalise(order, signatures, orderId, solver, destination);
        if (call.length > 0) ICatalystCallback(EfficiencyLib.asSanitizedAddress(uint256(destination))).inputsFilled(order.inputs, call);

        // Check if the outputs have been proven according to the oracles.
        // This call will revert if not.
        _validateFills(order, orderId, solver, timestamps);

    }

    // -- Fallback Finalise Functions -- //
    // These functions are supposed to be used whenever someone else has filled 1 of the outputs of the order.
    // It allows the proper solver to still resolve the outputs correctly.
    // It does increase the gas cost :(
    // In all cases, the solvers needs to be provided in order of the outputs in order.
    // Important, this output generally matters in regards to the orderId. The solver of the first output is determined
    // to be the "orderOwner".

    function finaliseTo(CatalystCompactOrder calldata order, bytes calldata signatures, uint32[] calldata timestamps, bytes32[] calldata solvers, bytes32 destination, bytes calldata call) external {
        bytes32 orderId = _orderIdentifier(order);

        bytes32 orderOwner = _purchaseGetOrderOwner(orderId, solvers[0], timestamps);
        _validateOrderOwner(orderOwner);

        // Deliver outputs before the order has been finalised. This requires reentrancy guards!
        _finalise(order, signatures, orderId, solvers[0], destination);
        if (call.length > 0) ICatalystCallback(EfficiencyLib.asSanitizedAddress(uint256(destination))).inputsFilled(order.inputs, call);

        // Check if the outputs have been proven according to the oracles.
        // This call will revert if not.
        _validateFills(order, orderId, solvers, timestamps);
<<<<<<< HEAD
=======

        _finalise(order, signatures, orderId, solvers[0], destination);
>>>>>>> 66f4e455

    }

    /**
     * @notice Finalises a cross-chain order on behalf of someone else
     * @dev This function serves to finalise intents on the origin chain. It has been assumed that assets have been
     * locked inside The Compact and will be available to collect.
     * To properly collect the order details and proofs, the settler needs the solver identifier and the timestamps of
     * the fills.
     * @param order CatalystCompactOrder signed in conjunction with a Compact to form an order.
     * @param signatures A signature for the sponsor and the allocator.
     *  abi.encode(bytes(sponsorSignature), bytes(allocatorData))
     */
    function finaliseFor(
        CatalystCompactOrder calldata order,
        bytes calldata signatures,
        uint32[] calldata timestamps,
        bytes32[] calldata solvers,
        bytes32 destination,
        bytes calldata call,
        bytes calldata orderOwnerSignature
    ) external {
        bytes32 orderId = _orderIdentifier(order);

        bytes32 orderOwner = _purchaseGetOrderOwner(orderId, solvers[0], timestamps);
        _allowExternalClaimant(orderId, EfficiencyLib.asSanitizedAddress(uint256(orderOwner)), destination, call, orderOwnerSignature);

        // Deliver outputs before the order has been finalised. This requires reentrancy guards!
        _finalise(order, signatures, orderId, solvers[0], destination);
        if (call.length > 0) ICatalystCallback(EfficiencyLib.asSanitizedAddress(uint256(destination))).inputsFilled(order.inputs, call);

        // Check if the outputs have been proven according to the oracles.
        // This call will revert if not.
        _validateFills(order, orderId, solvers, timestamps);
<<<<<<< HEAD
=======

        _finalise(order, signatures, orderId, solvers[0], destination);
>>>>>>> 66f4e455

    }

    //--- The Compact & Resource Locks ---//

    function _resolveLock(CatalystCompactOrder calldata order, bytes calldata sponsorSignature, bytes calldata allocatorData, bytes32 claimant) internal virtual {
        uint256 numInputs = order.inputs.length;
        BatchClaimComponent[] memory batchClaimComponents = new BatchClaimComponent[](numInputs);
        uint256[2][] calldata maxInputs = order.inputs;
        uint64 fee = governanceFee;
        for (uint256 i; i < numInputs; ++i) {
            uint256[2] calldata input = maxInputs[i];
            uint256 tokenId = input[0];
            uint256 allocatedAmount = input[1];

<<<<<<< HEAD
            SplitComponent[] memory splitComponents;

            // If the governance fee is set, we need to add a governance fee split.
            uint64 fee = governanceFee;
=======
            Component[] memory components;

            // If the governance fee is set, we need to add a governance fee split.
>>>>>>> 66f4e455
            if (fee != 0) {
                uint256 governanceShare = _calcFee(allocatedAmount, fee);
                if (governanceShare != 0) {
                    unchecked {
                        // To reduce the cost associated with the governance fee, 
                        // we want to do a 6909 transfer instead of burn and mint.
                        // Note: While this function is called with replaced token, it 
                        // replaces the rightmost 20 bytes. So it takes the locktag from TokenId
                        // and places it infront of the current vault owner.
                        uint256 ownerId = IdLib.withReplacedToken(tokenId, owner());
<<<<<<< HEAD
                        splitComponents = new SplitComponent[](2);
                        // For the user
                        splitComponents[0] = SplitComponent({ claimant: uint256(claimant), amount: allocatedAmount - governanceShare });
                        // For governance
                        splitComponents[1] = SplitComponent({ claimant: uint256(ownerId), amount: governanceShare });
                        splitBatchComponents[i] = SplitBatchClaimComponent({
                            id: tokenId, // The token ID of the ERC6909 token to allocate.
                            allocatedAmount: allocatedAmount, // The original allocated amount of ERC6909 tokens.
                            portions: splitComponents
=======
                        components = new Component[](2);
                        // For the user
                        components[0] = Component({ claimant: uint256(claimant), amount: allocatedAmount - governanceShare });
                        // For governance
                        components[1] = Component({ claimant: uint256(ownerId), amount: governanceShare });
                        batchClaimComponents[i] = BatchClaimComponent({
                            id: tokenId, // The token ID of the ERC6909 token to allocate.
                            allocatedAmount: allocatedAmount, // The original allocated amount of ERC6909 tokens.
                            portions: components
>>>>>>> 66f4e455
                        });
                        continue;
                    }
                }
            }
<<<<<<< HEAD
            splitComponents = new SplitComponent[](1);
            splitComponents[0] = SplitComponent({ claimant: uint256(claimant), amount: allocatedAmount });
            splitBatchComponents[i] = SplitBatchClaimComponent({
=======
            components = new Component[](1);
            components[0] = Component({ claimant: uint256(claimant), amount: allocatedAmount });
            batchClaimComponents[i] = BatchClaimComponent({
>>>>>>> 66f4e455
                id: tokenId, // The token ID of the ERC6909 token to allocate.
                allocatedAmount: allocatedAmount, // The original allocated amount of ERC6909 tokens.
                portions: components
            });
        }

        require(
            COMPACT.batchClaim(
                BatchClaim({
                    allocatorData: allocatorData,
                    sponsorSignature: sponsorSignature,
                    sponsor: order.user,
                    nonce: order.nonce,
                    expires: order.expires,
                    witness: TheCompactOrderType.witnessHash(order),
                    witnessTypestring: string(TheCompactOrderType.BATCH_COMPACT_SUB_TYPES),
                    claims: batchClaimComponents
                })
            ) != bytes32(0)
        );
    }

    // --- Purchase Order --- //

    /**
     * @notice This function is called by whoever wants to buy an order from a filler.
     * If the order was purchased in time, then when the order is settled, the inputs will
     * go to the purchaser instead of the original solver.
     * @dev If you are buying a challenged order, ensure that you have sufficient time to prove the order or
     * your funds may be at risk and that you purchase it within the allocated time.
     * To purchase an order, it is required that you can produce a proper signature
     * from the solver that signs the purchase details.
     * @param orderSolvedByIdentifier Solver of the order. Is not validated, need to be correct otherwise
     * the purchase will be wasted.
     * @param expiryTimestamp Set to ensure if your transaction isn't mine quickly, you don't end
     * up purchasing an order that you cannot prove OR is not within the timeToBuy window.
     */
    function purchaseOrder(
        OrderPurchase calldata orderPurchase,
        CatalystCompactOrder calldata order,
        bytes32 orderSolvedByIdentifier,
        bytes32 purchaser,
        uint256 expiryTimestamp,
        bytes calldata solverSignature
    ) external {
        // Sanity check that the user thinks they are buying the right order.
        bytes32 computedOrderId = _orderIdentifier(order);
        if (computedOrderId != orderPurchase.orderId) revert OrderIdMismatch(orderPurchase.orderId, computedOrderId);

        uint256[2][] calldata inputs = order.inputs;
        _purchaseOrder(orderPurchase, inputs, orderSolvedByIdentifier, purchaser, expiryTimestamp, solverSignature);
    }
}<|MERGE_RESOLUTION|>--- conflicted
+++ resolved
@@ -263,11 +263,6 @@
         // Check if the outputs have been proven according to the oracles.
         // This call will revert if not.
         _validateFills(order, orderId, solver, timestamps);
-<<<<<<< HEAD
-=======
-
-        _finalise(order, signatures, orderId, solver, destination);
->>>>>>> 66f4e455
 
     }
 
@@ -327,11 +322,6 @@
         // Check if the outputs have been proven according to the oracles.
         // This call will revert if not.
         _validateFills(order, orderId, solvers, timestamps);
-<<<<<<< HEAD
-=======
-
-        _finalise(order, signatures, orderId, solvers[0], destination);
->>>>>>> 66f4e455
 
     }
 
@@ -366,11 +356,6 @@
         // Check if the outputs have been proven according to the oracles.
         // This call will revert if not.
         _validateFills(order, orderId, solvers, timestamps);
-<<<<<<< HEAD
-=======
-
-        _finalise(order, signatures, orderId, solvers[0], destination);
->>>>>>> 66f4e455
 
     }
 
@@ -386,16 +371,9 @@
             uint256 tokenId = input[0];
             uint256 allocatedAmount = input[1];
 
-<<<<<<< HEAD
-            SplitComponent[] memory splitComponents;
+            Component[] memory components;
 
             // If the governance fee is set, we need to add a governance fee split.
-            uint64 fee = governanceFee;
-=======
-            Component[] memory components;
-
-            // If the governance fee is set, we need to add a governance fee split.
->>>>>>> 66f4e455
             if (fee != 0) {
                 uint256 governanceShare = _calcFee(allocatedAmount, fee);
                 if (governanceShare != 0) {
@@ -406,17 +384,6 @@
                         // replaces the rightmost 20 bytes. So it takes the locktag from TokenId
                         // and places it infront of the current vault owner.
                         uint256 ownerId = IdLib.withReplacedToken(tokenId, owner());
-<<<<<<< HEAD
-                        splitComponents = new SplitComponent[](2);
-                        // For the user
-                        splitComponents[0] = SplitComponent({ claimant: uint256(claimant), amount: allocatedAmount - governanceShare });
-                        // For governance
-                        splitComponents[1] = SplitComponent({ claimant: uint256(ownerId), amount: governanceShare });
-                        splitBatchComponents[i] = SplitBatchClaimComponent({
-                            id: tokenId, // The token ID of the ERC6909 token to allocate.
-                            allocatedAmount: allocatedAmount, // The original allocated amount of ERC6909 tokens.
-                            portions: splitComponents
-=======
                         components = new Component[](2);
                         // For the user
                         components[0] = Component({ claimant: uint256(claimant), amount: allocatedAmount - governanceShare });
@@ -426,21 +393,14 @@
                             id: tokenId, // The token ID of the ERC6909 token to allocate.
                             allocatedAmount: allocatedAmount, // The original allocated amount of ERC6909 tokens.
                             portions: components
->>>>>>> 66f4e455
                         });
                         continue;
                     }
                 }
             }
-<<<<<<< HEAD
-            splitComponents = new SplitComponent[](1);
-            splitComponents[0] = SplitComponent({ claimant: uint256(claimant), amount: allocatedAmount });
-            splitBatchComponents[i] = SplitBatchClaimComponent({
-=======
             components = new Component[](1);
             components[0] = Component({ claimant: uint256(claimant), amount: allocatedAmount });
             batchClaimComponents[i] = BatchClaimComponent({
->>>>>>> 66f4e455
                 id: tokenId, // The token ID of the ERC6909 token to allocate.
                 allocatedAmount: allocatedAmount, // The original allocated amount of ERC6909 tokens.
                 portions: components
