// SPDX-License-Identifier: UNLICENSED
pragma solidity ^0.8.26;

import { OutputDescription } from "../reactors/CatalystOrderType.sol";

/**
 * @notice Converts Catalyst OutputDescriptions to and from byte payloads.
 * @dev The library defines 2 payload encodings, one for internal usage and one for cross-chain communication.
 * - OutputDescription encoding describes a desired fill on a remote chain (encodes the fields of
 * an OutputDescription struct). This encoding is used to obtain collision free hashes that
 * uniquely identify OutputDescriptions.
 * - FillDescription encoding is used to describe what was filled on a remote chain. Its purpose is
 * to provide a source of truth.
 *
 * The structure of both are 
 *
 * Encoded OutputDescription
 *      REMOTE_ORACLE                   0               (32 bytes)
 *      + CHAIN_ID                      32              (32 bytes)
 *      + COMMON_PAYLOAD                64
 *
 * Encoded FillDescription
 *      SOLVER                          0               (32 bytes)
<<<<<<< HEAD
 *      + ORDERID                       32              (32 bytes)
 *      + TIMESTAMP                     64              (5 bytes)   //TODO why 5 bytes if timestamps generally use u32 (i.e. 4 bytes)?
 *      + COMMON_PAYLOAD                69
=======
 *      + TIMESTAMP                     31              (4 bytes)
 *      + ORDERID                       36              (32 bytes)
>>>>>>> 47a0c34b
 *
 * Common Payload. Is identical between both encoding scheme
 *      + TOKEN                         Y               (32 bytes)
 *      + AMOUNT                        Y+32            (32 bytes)
 *      + RECIPIENT                     Y+64            (32 bytes)
 *      + REMOTE_CALL_LENGTH            Y+96            (2 bytes)
 *      + REMOTE_CALL                   Y+98            (LENGTH bytes)
 *      + FULFILLMENT_CONTEXT_LENGTH    Y+98+RC_LENGTH  (2 bytes)
 *      + FULFILLMENT_CONTEXT           Y+100+RC_LENGTH (LENGTH bytes)
 *
 * where Y is the offset from the specific encoding (either 64 or 68)
 *
 */

library OutputEncodingLib {
    error RemoteCallOutOfRange();
    error FulfillmentContextCallOutOfRange();

    // --- OutputDescription Encoding --- //
    
    /** 
     * @notice Predictable encoding of OutputDescription that deliberately overlaps with the payload encoding.
     * @dev This function uses length identifiers 2 bytes long. As a result, neither remoteCall nor fulfillmentContext
     * can be larger than 65535.
     */
    function encodeOutputDescription(
        OutputDescription memory outputDescription
    ) internal pure returns (bytes memory encodedOutput) {
        bytes memory remoteCall = outputDescription.remoteCall;
        bytes memory fulfillmentContext = outputDescription.fulfillmentContext;
        // Check that the length of remoteCall & fulfillmentContext does not exceed type(uint16).max
        if (remoteCall.length > type(uint16).max) revert RemoteCallOutOfRange();
        if (fulfillmentContext.length > type(uint16).max) revert FulfillmentContextCallOutOfRange();

        return encodedOutput = abi.encodePacked(
            outputDescription.remoteOracle,
            outputDescription.chainId,
            outputDescription.token,
            outputDescription.amount,
            outputDescription.recipient,
            uint16(remoteCall.length), // To protect against data collisions
            remoteCall,
            uint16(fulfillmentContext.length), // To protect against data collisions
            fulfillmentContext
        );
    }

    /** 
     * @notice Creates a unique hash of an OutputDescription
     * @dev This does provide a description of how an output was filled but just
     * an exact unique identifier for an output description. This identifier is
     * purely intended for the remote chain.
     */
    function getOutputDescriptionHash(OutputDescription calldata output) pure internal returns(bytes32) {
        return keccak256(encodeOutputDescription(output));
    }

    /**
     * @notice Converts a common payload slice into an output hash. This is possible because both the
     * output hash and the common payload have a shared chunk of data. It only has to be enhanced with
     * remoteOracle and chain id and then hashed.
     */
    function getOutputDescriptionHash(
        bytes32 remoteOracle,
        uint256 chainId,
        bytes calldata commonPayload
    ) pure internal returns (bytes32) {
        return keccak256(abi.encodePacked(
            remoteOracle,
            chainId,
            commonPayload
        ));
    }

    // --- FillDescription Encoding --- //

    /**
     * @notice FillDescription encoding.
     */
    function encodeFillDescription(
        bytes32 solver,
<<<<<<< HEAD
=======
        uint32 timestamp,
>>>>>>> 47a0c34b
        bytes32 orderId,
        uint40 timestamp,
        bytes32 token,
        uint256 amount,
        bytes32 recipient,
        bytes memory remoteCall,
        bytes memory fulfillmentContext
    ) internal pure returns (bytes memory encodedOutput) {
        // Check that the length of remoteCall & fulfillmentContext does not exceed type(uint16).max
        if (remoteCall.length > type(uint16).max) revert RemoteCallOutOfRange();
        if (fulfillmentContext.length > type(uint16).max) revert FulfillmentContextCallOutOfRange();

        return encodedOutput = abi.encodePacked(
            solver,
            orderId,
            timestamp,
            token,
            amount,
            recipient,
            uint16(remoteCall.length), // To protect against data collisions
            remoteCall,
            uint16(fulfillmentContext.length), // To protect against data collisions
            fulfillmentContext
        );
    }

    /**
     * @notice Encodes an output description into a fill description.
     * @dev A fill description doesn't contain a description of the remote (remoteOracle or chainid)
     * because these are attached to the package. Instead the fill description describes
     * how the order was filled. These have to be collected externally.
     */
    function encodeFillDescription(
        bytes32 solver,
<<<<<<< HEAD
=======
        uint32 timestamp,
        bytes32 orderId,
        OutputDescription calldata outputDescription
    ) internal pure returns (bytes memory encodedOutput) {
        return encodedOutput = encodeOutput(
            solver,
            timestamp,
            orderId,
            outputDescription.token,
            outputDescription.amount,
            outputDescription.recipient,
            outputDescription.remoteCall,
            outputDescription.fulfillmentContext
        );
    }

    function encodeOutputDescriptionIntoPayloadM(
        bytes32 solver,
        uint32 timestamp,
>>>>>>> 47a0c34b
        bytes32 orderId,
        uint40 timestamp,
        OutputDescription memory outputDescription
    ) internal pure returns (bytes memory encodedOutput) {

        return encodedOutput = encodeFillDescription(
            solver,
            orderId,
            timestamp,
            outputDescription.token,
            outputDescription.amount,
            outputDescription.recipient,
            outputDescription.remoteCall,
            outputDescription.fulfillmentContext
        );
    }

    // -- FillDescription Decoding Helpers -- //

    function decodeFillDescriptionSolver(
        bytes calldata payload
    ) internal pure returns (bytes32 solver) {
        assembly ("memory-safe") {
            // solver = bytes32(payload[0:32]);
            solver := calldataload(payload.offset)
        }
    }

    function decodeFillDescriptionOrderId(
        bytes calldata payload
<<<<<<< HEAD
    ) internal pure returns (bytes32 orderId) {
        assembly ("memory-safe") {
            // orderId = bytes32(payload[37:69]);
            orderId := calldataload(add(payload.offset, 32))
        }
=======
    ) internal pure returns (uint32 timestamp) {
        return timestamp = uint32(bytes4(payload[32:36]));
>>>>>>> 47a0c34b
    }

    function decodeFillDescriptionTimestamp(
        bytes calldata payload
    ) internal pure returns (uint40) {
        bytes5 payloadTimestamp;
        assembly ("memory-safe") {
<<<<<<< HEAD
            payloadTimestamp := calldataload(add(payload.offset, 64))
=======
            // orderId = bytes32(payload[36:68]);
            orderId := calldataload(add(payload.offset, 36))
>>>>>>> 47a0c34b
        }
        return uint40(payloadTimestamp);
    }

    function decodeFillDescriptionCommonPayload(
        bytes calldata payload
    ) internal pure returns (bytes calldata remainingPayload) {
        return remainingPayload = payload[68:];
    }
}<|MERGE_RESOLUTION|>--- conflicted
+++ resolved
@@ -21,14 +21,9 @@
  *
  * Encoded FillDescription
  *      SOLVER                          0               (32 bytes)
-<<<<<<< HEAD
  *      + ORDERID                       32              (32 bytes)
- *      + TIMESTAMP                     64              (5 bytes)   //TODO why 5 bytes if timestamps generally use u32 (i.e. 4 bytes)?
- *      + COMMON_PAYLOAD                69
-=======
- *      + TIMESTAMP                     31              (4 bytes)
- *      + ORDERID                       36              (32 bytes)
->>>>>>> 47a0c34b
+ *      + TIMESTAMP                     64              (4 bytes)
+ *      + COMMON_PAYLOAD                68
  *
  * Common Payload. Is identical between both encoding scheme
  *      + TOKEN                         Y               (32 bytes)
@@ -110,12 +105,8 @@
      */
     function encodeFillDescription(
         bytes32 solver,
-<<<<<<< HEAD
-=======
+        bytes32 orderId,
         uint32 timestamp,
->>>>>>> 47a0c34b
-        bytes32 orderId,
-        uint40 timestamp,
         bytes32 token,
         uint256 amount,
         bytes32 recipient,
@@ -148,31 +139,9 @@
      */
     function encodeFillDescription(
         bytes32 solver,
-<<<<<<< HEAD
-=======
+        bytes32 orderId,
         uint32 timestamp,
-        bytes32 orderId,
         OutputDescription calldata outputDescription
-    ) internal pure returns (bytes memory encodedOutput) {
-        return encodedOutput = encodeOutput(
-            solver,
-            timestamp,
-            orderId,
-            outputDescription.token,
-            outputDescription.amount,
-            outputDescription.recipient,
-            outputDescription.remoteCall,
-            outputDescription.fulfillmentContext
-        );
-    }
-
-    function encodeOutputDescriptionIntoPayloadM(
-        bytes32 solver,
-        uint32 timestamp,
->>>>>>> 47a0c34b
-        bytes32 orderId,
-        uint40 timestamp,
-        OutputDescription memory outputDescription
     ) internal pure returns (bytes memory encodedOutput) {
 
         return encodedOutput = encodeFillDescription(
@@ -187,6 +156,25 @@
         );
     }
 
+    function encodeFillDescriptionM(
+        bytes32 solver,
+        bytes32 orderId,
+        uint32 timestamp,
+        OutputDescription memory outputDescription
+    ) internal pure returns (bytes memory encodedOutput) {
+
+        return encodedOutput = encodeFillDescription(
+            solver,
+            orderId,
+            timestamp,
+            outputDescription.token,
+            outputDescription.amount,
+            outputDescription.recipient,
+            outputDescription.remoteCall,
+            outputDescription.fulfillmentContext
+        );
+    }
+
     // -- FillDescription Decoding Helpers -- //
 
     function decodeFillDescriptionSolver(
@@ -200,31 +188,22 @@
 
     function decodeFillDescriptionOrderId(
         bytes calldata payload
-<<<<<<< HEAD
     ) internal pure returns (bytes32 orderId) {
         assembly ("memory-safe") {
-            // orderId = bytes32(payload[37:69]);
+            // orderId = bytes32(payload[32:64]);
             orderId := calldataload(add(payload.offset, 32))
         }
-=======
-    ) internal pure returns (uint32 timestamp) {
-        return timestamp = uint32(bytes4(payload[32:36]));
->>>>>>> 47a0c34b
     }
 
     function decodeFillDescriptionTimestamp(
         bytes calldata payload
-    ) internal pure returns (uint40) {
-        bytes5 payloadTimestamp;
+    ) internal pure returns (uint32) {
+        bytes4 payloadTimestamp;
         assembly ("memory-safe") {
-<<<<<<< HEAD
+            // payloadTimestamp = bytes4(payload[64:68]);
             payloadTimestamp := calldataload(add(payload.offset, 64))
-=======
-            // orderId = bytes32(payload[36:68]);
-            orderId := calldataload(add(payload.offset, 36))
->>>>>>> 47a0c34b
         }
-        return uint40(payloadTimestamp);
+        return uint32(payloadTimestamp);
     }
 
     function decodeFillDescriptionCommonPayload(
