// SPDX-License-Identifier: UNLICENSED
pragma solidity ^0.8.26;

import { FailedValidation, LengthsDoesNotMatch } from "../interfaces/Errors.sol";
import { IPreValidation } from "../interfaces/IPreValidation.sol";
import { CrossChainOrder, Input, ResolvedCrossChainOrder } from "../interfaces/ISettlementContract.sol";
import { Collateral, OrderKey, OutputDescription, ReactorInfo } from "../interfaces/Structs.sol";

import { CatalystDutchOrderData, CrossChainDutchOrderType } from "../libs/ordertypes/CrossChainDutchOrderType.sol";
import { CrossChainOrderType } from "../libs/ordertypes/CrossChainOrderType.sol";

import { BaseReactor } from "./BaseReactor.sol";

contract DutchOrderReactor is BaseReactor {
    constructor(address permit2, address owner) BaseReactor(permit2, owner) { }

    function _initiate(
        CrossChainOrder calldata order,
        bytes calldata /* fillerData */
<<<<<<< HEAD
    )
        internal
        view
        override
        returns (
            OrderKey memory orderKey,
            uint256[] memory permittedAmounts,
            bytes32 witness,
            string memory witnessTypeString
        )
    {
=======
    ) internal view override returns (OrderKey memory orderKey, uint256[] memory permittedAmounts, bytes32 witness, string memory witnessTypeString) {
>>>>>>> ad3f3453
        // Permit2 context
        CatalystDutchOrderData memory dutchOrderData = CrossChainDutchOrderType.decodeOrderData(order.orderData);

        uint256 lockTime = dutchOrderData.slopeStartingTime;

        // Check if the number of inputs matches the number of slopes.
        uint256 numInputs = dutchOrderData.inputs.length;
<<<<<<< HEAD
        if (numInputs != dutchOrderData.inputSlopes.length) {
            revert LengthsDoesNotMatch(numInputs, dutchOrderData.inputSlopes.length);
        }
=======
        if (numInputs != dutchOrderData.inputSlopes.length) revert LengthsDoesNotMatch(numInputs, dutchOrderData.inputSlopes.length);
>>>>>>> ad3f3453

        // Set permitted inputs
        permittedAmounts = new uint256[](numInputs);
        for (uint256 i = 0; i < numInputs; ++i) {
            // The permitted amount is the max of slope.
            int256 slope = dutchOrderData.inputSlopes[i];
            if (slope <= 0) {
                permittedAmounts[i] = dutchOrderData.inputs[i].amount;
            } else {
                uint256 maxTimePass;
                unchecked {
                    // unchecked: order.initiateDeadline > dutchOrderData.slopeStartingTime
                    maxTimePass = (order.initiateDeadline - lockTime);
                }
                permittedAmounts[i] = dutchOrderData.inputs[i].amount + uint256(slope) * maxTimePass;
            }
        }

        // If the dutch auction is initiated before the slope starts, the order may be exclusive.
        if (lockTime > block.timestamp) {
            address verificationContract = dutchOrderData.verificationContract;
            if (verificationContract != address(0)) {
                if (!IPreValidation(verificationContract).validate(dutchOrderData.verificationContext, msg.sender)) {
                    revert FailedValidation();
                }
            }
        }

        witness = CrossChainDutchOrderType.crossOrderHash(order, dutchOrderData);
        witnessTypeString = CrossChainDutchOrderType.PERMIT2_DUTCH_ORDER_WITNESS_STRING_TYPE;

        // Set orderKey:
        orderKey = _resolveKey(order, dutchOrderData);
    }

    function _resolveKey(
        CrossChainOrder calldata order,
        bytes calldata /* fillerData */
    ) internal view override returns (OrderKey memory orderKey) {
        CatalystDutchOrderData memory dutchOrderData = CrossChainDutchOrderType.decodeOrderData(order.orderData);

<<<<<<< HEAD
        if (dutchOrderData.inputs.length != dutchOrderData.inputSlopes.length) {
            revert LengthsDoesNotMatch(dutchOrderData.inputs.length, dutchOrderData.inputSlopes.length);
        }
=======
        if (dutchOrderData.inputs.length != dutchOrderData.inputSlopes.length) revert LengthsDoesNotMatch(dutchOrderData.inputs.length, dutchOrderData.inputSlopes.length);
>>>>>>> ad3f3453

        return _resolveKey(order, dutchOrderData);
    }

    function _resolveKey(
        CrossChainOrder calldata order,
        CatalystDutchOrderData memory dutchData
    ) internal view returns (OrderKey memory orderKey) {
        // Get the current Input(amount and token) structure based on the decay function and the time passed.
        Input[] memory inputs = CrossChainDutchOrderType.getInputsAfterDecay(dutchData);
        // Get the current Output(amount,token and destination) structure based on the decay function and the time passed.
        OutputDescription[] memory outputs = CrossChainDutchOrderType.getOutputsAfterDecay(dutchData);

        // Set orderKey:
        orderKey = OrderKey({
            reactorContext: ReactorInfo({
                reactor: order.settlementContract,
                // Order resolution times
                fillDeadline: order.fillDeadline,
                challengeDeadline: dutchData.challengeDeadline,
                proofDeadline: dutchData.proofDeadline
            }),
            swapper: order.swapper,
            nonce: uint96(order.nonce),
            collateral: Collateral({
                collateralToken: dutchData.collateralToken,
                fillerCollateralAmount: dutchData.fillerCollateralAmount,
                challengerCollateralAmount: dutchData.challengerCollateralAmount
            }),
            originChainId: order.originChainId,
            // Proof Context
            localOracle: dutchData.localOracle,
            inputs: inputs,
            outputs: outputs
        });
    }
}<|MERGE_RESOLUTION|>--- conflicted
+++ resolved
@@ -17,7 +17,6 @@
     function _initiate(
         CrossChainOrder calldata order,
         bytes calldata /* fillerData */
-<<<<<<< HEAD
     )
         internal
         view
@@ -29,9 +28,6 @@
             string memory witnessTypeString
         )
     {
-=======
-    ) internal view override returns (OrderKey memory orderKey, uint256[] memory permittedAmounts, bytes32 witness, string memory witnessTypeString) {
->>>>>>> ad3f3453
         // Permit2 context
         CatalystDutchOrderData memory dutchOrderData = CrossChainDutchOrderType.decodeOrderData(order.orderData);
 
@@ -39,14 +35,7 @@
 
         // Check if the number of inputs matches the number of slopes.
         uint256 numInputs = dutchOrderData.inputs.length;
-<<<<<<< HEAD
-        if (numInputs != dutchOrderData.inputSlopes.length) {
-            revert LengthsDoesNotMatch(numInputs, dutchOrderData.inputSlopes.length);
-        }
-=======
         if (numInputs != dutchOrderData.inputSlopes.length) revert LengthsDoesNotMatch(numInputs, dutchOrderData.inputSlopes.length);
->>>>>>> ad3f3453
-
         // Set permitted inputs
         permittedAmounts = new uint256[](numInputs);
         for (uint256 i = 0; i < numInputs; ++i) {
@@ -87,13 +76,7 @@
     ) internal view override returns (OrderKey memory orderKey) {
         CatalystDutchOrderData memory dutchOrderData = CrossChainDutchOrderType.decodeOrderData(order.orderData);
 
-<<<<<<< HEAD
-        if (dutchOrderData.inputs.length != dutchOrderData.inputSlopes.length) {
-            revert LengthsDoesNotMatch(dutchOrderData.inputs.length, dutchOrderData.inputSlopes.length);
-        }
-=======
         if (dutchOrderData.inputs.length != dutchOrderData.inputSlopes.length) revert LengthsDoesNotMatch(dutchOrderData.inputs.length, dutchOrderData.inputSlopes.length);
->>>>>>> ad3f3453
 
         return _resolveKey(order, dutchOrderData);
     }
