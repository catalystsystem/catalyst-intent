// SPDX-License-Identifier: UNLICENSED
pragma solidity ^0.8.26;

import { DeployDutchOrderReactor } from "../../script/Reactor/DeployDutchOrderReactor.s.sol";
import { ReactorHelperConfig } from "../../script/Reactor/HelperConfig.s.sol";

import { CrossChainOrder, Input } from "../../src/interfaces/ISettlementContract.sol";
import { DutchOrderReactor } from "../../src/reactors/DutchOrderReactor.sol";

import {
    CatalystDutchOrderData, CrossChainDutchOrderType
} from "../../src/libs/ordertypes/CrossChainDutchOrderType.sol";
import { CrossChainOrderType } from "../../src/libs/ordertypes/CrossChainOrderType.sol";

import { ExclusiveOrder } from "../../src/validation/ExclusiveOrder.sol";

import { Permit2DomainSeparator, TestBaseReactor } from "./TestBaseReactor.t.sol";

import { Collateral, OrderContext, OrderKey, OrderStatus, OutputDescription } from "../../src/interfaces/Structs.sol";
import { CrossChainBuilder } from "../utils/CrossChainBuilder.t.sol";

import { Permit2Lib } from "../../src/libs/Permit2Lib.sol";
import { OrderDataBuilder } from "../utils/OrderDataBuilder.t.sol";

import { OrderKeyInfo } from "../utils/OrderKeyInfo.t.sol";
import { SigTransfer } from "../utils/SigTransfer.t.sol";

import { MockERC20 } from "../mocks/MockERC20.sol";
import { MockOracle } from "../mocks/MockOracle.sol";
import { MockUtils } from "../utils/MockUtils.sol";

import { FailedValidation } from "../../src/interfaces/Errors.sol";
import { OrderInitiated, OrderProven } from "../../src/interfaces/Events.sol";
import { Input } from "../../src/interfaces/Structs.sol";
import { ISignatureTransfer } from "permit2/src/interfaces/ISignatureTransfer.sol";

event Transfer(address indexed from, address indexed to, uint256 amount);

event KeysModified(bytes32 key, address initiator, bool config);

contract TestDutchAuction is TestBaseReactor, DeployDutchOrderReactor {
    function testA() external pure { }

    ExclusiveOrder exclusiveOrder;
    address exclusiveOwner;

    function setUp() public {
        address reactorDeployer = vm.addr(deployerKey);
        reactor = deploy(reactorDeployer);
        DOMAIN_SEPARATOR = Permit2DomainSeparator(permit2).DOMAIN_SEPARATOR();
        exclusiveOwner = address(2);
        exclusiveOrder = new ExclusiveOrder(exclusiveOwner);
    }

    /////////////////
    //Valid cases////
    /////////////////

    function test_input_slope(
        uint200 inputAmount,
        uint160 outputAmount,
        uint32 slopeStartingTime,
        uint32 timeIncrement,
        int160 slope
    )
        public
        approvedAndMinted(
            SWAPPER,
            tokenToSwapInput,
            uint256(inputAmount) + (slope > 0 ? uint256(timeIncrement) * uint256(int256(slope)) : 0),
            outputAmount,
            DEFAULT_COLLATERAL_AMOUNT
        )
    {
        vm.assume(
            timeIncrement > 0 && slopeStartingTime < type(uint32).max - DEFAULT_PROOF_DEADLINE
                && timeIncrement <= type(uint32).max - DEFAULT_PROOF_DEADLINE - slopeStartingTime
        );

        uint256 inputAmountAfterDecrement = _dutchInputResult(inputAmount, slope, uint256(timeIncrement));
        vm.assume(inputAmountAfterDecrement != 0);

        vm.warp(slopeStartingTime);

        uint32 timeAtExecution = slopeStartingTime + timeIncrement;

<<<<<<< HEAD
        uint32 challengeDeadline = timeAtExecution + DEFAULT_CHALLENGE_DEADLINE;
        uint32 proofDeadline = timeAtExecution + DEFAULT_PROOF_DEADLINE;
=======
        uint32 challengeDeadline = timeAtExecution + 3;
        uint32 proofDeadline = timeAtExecution + 4;
>>>>>>> ad3f3453

        (uint256 swapperBalanceBefore, uint256 reactorBalanceBefore) =
            MockUtils.getCurrentBalances(tokenToSwapInput, SWAPPER, address(reactor));
        CatalystDutchOrderData memory currentDutchOrderData = OrderDataBuilder.getDutchOrder(
            tokenToSwapInput,
            tokenToSwapOutput,
            inputAmount,
            outputAmount,
            SWAPPER,
            collateralToken,
            DEFAULT_COLLATERAL_AMOUNT,
            DEFAULT_CHALLENGER_COLLATERAL_AMOUNT,
            challengeDeadline,
            proofDeadline,
            localVMOracle,
            remoteVMOracle
        );
        assertEq(reactorBalanceBefore, 0);

        int256[] memory inputSlopes = new int256[](1);
        inputSlopes[0] = slope;

        currentDutchOrderData =
            _withSlopesData(currentDutchOrderData, slopeStartingTime, inputSlopes, currentDutchOrderData.outputSlopes);

        CrossChainOrder memory crossOrder = CrossChainBuilder.getCrossChainOrder(
            currentDutchOrderData,
            address(reactor),
            SWAPPER,
            DEFAULT_ORDER_NONCE,
            uint32(block.chainid),
<<<<<<< HEAD
            timeAtExecution + DEFAULT_INITIATE_DEADLINE,
            timeAtExecution + DEFAULT_FILL_DEADLINE
=======
            timeAtExecution + 1,
            timeAtExecution + 2
>>>>>>> ad3f3453
        );
        OrderKey memory orderKey = OrderKeyInfo.getOrderKey(crossOrder, reactor);
        uint256[] memory permittedAmounts;
        if (slope <= 0) {
            permittedAmounts = Permit2Lib.inputsToPermittedAmounts(orderKey.inputs);
        } else {
            uint256 maxTimePass = uint256(crossOrder.initiateDeadline) - uint256(slopeStartingTime);
            permittedAmounts = new uint256[](1);
            permittedAmounts[0] = inputAmount + uint256(int256(slope)) * maxTimePass;
        }

        (ISignatureTransfer.PermitBatchTransferFrom memory permitBatch,) =
            Permit2Lib.toPermit(orderKey, permittedAmounts, address(reactor), crossOrder.initiateDeadline);

        bytes32 crossOrderHash = this._getWitnessHash(crossOrder, currentDutchOrderData);

        bytes memory signature = SigTransfer.crossOrdergetPermitBatchWitnessSignature(
            permitBatch,
            SWAPPER_PRIVATE_KEY,
            _getFullPermitTypeHash(),
            crossOrderHash,
            DOMAIN_SEPARATOR,
            address(reactor)
        );

        vm.warp(timeAtExecution);
        vm.prank(fillerAddress);
        vm.expectCall(
            tokenToSwapInput,
            abi.encodeWithSignature(
                "transferFrom(address,address,uint256)", SWAPPER, address(reactor), inputAmountAfterDecrement
            )
        );
        vm.expectEmit();
        emit Transfer(SWAPPER, address(reactor), inputAmountAfterDecrement);
        reactor.initiate(crossOrder, signature, fillDataV1);

        (uint256 swapperBalanceAfter, uint256 reactorBalanceAfter) =
            MockUtils.getCurrentBalances(tokenToSwapInput, SWAPPER, address(reactor));

        assertEq(reactorBalanceAfter, inputAmountAfterDecrement);
        assertEq(swapperBalanceAfter, swapperBalanceBefore - inputAmountAfterDecrement);
    }

    function test_output_slope(
        uint256 inputAmount,
        uint160 outputAmount,
        uint32 slopeStartingTime,
        uint32 timeIncrement,
        int160 slope
    ) public approvedAndMinted(SWAPPER, tokenToSwapInput, inputAmount, outputAmount, DEFAULT_COLLATERAL_AMOUNT) {
        uint32 PROOF_DEADLINE_INCREMENT = DEFAULT_PROOF_DEADLINE;
        uint256 timePassed = uint256(timeIncrement);
        int256 slopeParsed = int256(slope);

        vm.assume(
            timeIncrement > 0 && slopeStartingTime < type(uint32).max - PROOF_DEADLINE_INCREMENT
                && timeIncrement <= type(uint32).max - PROOF_DEADLINE_INCREMENT - slopeStartingTime
        );
        vm.assume(slope > 0);

        uint256 outputAmountAfterIncrement = _dutchOutputResult(outputAmount, slopeParsed, timePassed);
        if (outputAmountAfterIncrement == 0) return;
        MockERC20(tokenToSwapOutput).mint(fillerAddress, outputAmountAfterIncrement - outputAmount);

        vm.warp(slopeStartingTime);

        uint32 challengeDeadline = slopeStartingTime + timeIncrement + DEFAULT_CHALLENGE_DEADLINE;
        uint32 proofDeadline = slopeStartingTime + timeIncrement + PROOF_DEADLINE_INCREMENT;
        uint32 fillDeadline = slopeStartingTime + timeIncrement + DEFAULT_FILL_DEADLINE;
        MockOracle localVMOracleContract = _getVMOracle(localVMOracle);
        MockOracle remoteVMOracleContract = _getVMOracle(remoteVMOracle);

        CatalystDutchOrderData memory currentDutchOrderData = OrderDataBuilder.getDutchOrder(
            tokenToSwapInput,
            tokenToSwapOutput,
            inputAmount,
            outputAmount,
            SWAPPER,
            collateralToken,
            DEFAULT_COLLATERAL_AMOUNT,
            DEFAULT_CHALLENGER_COLLATERAL_AMOUNT,
            challengeDeadline,
            proofDeadline,
            localVMOracle,
            remoteVMOracle
        );

        int256[] memory outputSlopes = new int256[](1);
        outputSlopes[0] = slope;
        uint32[] memory fillDeadlines = _getFillDeadlines(1, fillDeadline);

        currentDutchOrderData =
            _withSlopesData(currentDutchOrderData, slopeStartingTime, currentDutchOrderData.inputSlopes, outputSlopes);

        CrossChainOrder memory crossOrder = CrossChainBuilder.getCrossChainOrder(
            currentDutchOrderData,
            address(reactor),
            SWAPPER,
            DEFAULT_ORDER_NONCE,
            uint32(block.chainid),
            slopeStartingTime + timeIncrement + DEFAULT_INITIATE_DEADLINE,
            fillDeadline
        );
        vm.warp(slopeStartingTime + timeIncrement);
        OrderKey memory orderKey = OrderKeyInfo.getOrderKey(crossOrder, reactor);
        bytes32 orderHash = reactor.getOrderKeyHash(orderKey);

        (ISignatureTransfer.PermitBatchTransferFrom memory permitBatch,) = Permit2Lib.toPermit(
            orderKey,
            Permit2Lib.inputsToPermittedAmounts(orderKey.inputs),
            address(reactor),
            crossOrder.initiateDeadline
        );

        bytes32 crossOrderHash = this._getWitnessHash(crossOrder, currentDutchOrderData);

        bytes memory signature = SigTransfer.crossOrdergetPermitBatchWitnessSignature(
            permitBatch,
            SWAPPER_PRIVATE_KEY,
            _getFullPermitTypeHash(),
            crossOrderHash,
            DOMAIN_SEPARATOR,
            address(reactor)
        );
        vm.prank(fillerAddress);
        vm.expectEmit();
        emit OrderInitiated(orderHash, fillerAddress, fillDataV1, orderKey);
        reactor.initiate(crossOrder, signature, fillDataV1);

        vm.expectCall(
            tokenToSwapOutput,
            abi.encodeWithSignature(
                "transferFrom(address,address,uint256)", fillerAddress, SWAPPER, outputAmountAfterIncrement
            )
        );

        vm.expectEmit();
        emit Transfer(fillerAddress, SWAPPER, outputAmountAfterIncrement);

        _fillAndSubmitOracle(remoteVMOracleContract, localVMOracleContract, orderKey, fillDeadlines);

        vm.prank(fillerAddress);
        reactor.proveOrderFulfilment(orderKey, hex"");

        (uint256 swapperBalanceAfter, uint256 fillerBalanceAfter) =
            MockUtils.getCurrentBalances(tokenToSwapOutput, SWAPPER, fillerAddress);

        assertEq(swapperBalanceAfter, outputAmountAfterIncrement);
        assertEq(fillerBalanceAfter, 0);
    }

    function test_input_and_output_slopes(
        uint200 inputAmount,
        uint160 outputAmount,
        uint32 slopeStartingTime,
        uint32 timeIncrement,
        int160 inputSlope,
        int160 outputSlope
    ) public approvedAndMinted(SWAPPER, tokenToSwapInput, inputAmount, outputAmount, DEFAULT_COLLATERAL_AMOUNT) {
        uint256 timePassed = uint256(timeIncrement);
        int256 inputSlopeParsed = int256(inputSlope);
        int256 outputSlopeParsed = int256(outputSlope);

        vm.assume(
            timeIncrement > 0 && slopeStartingTime < type(uint32).max - DEFAULT_PROOF_DEADLINE
                && timeIncrement <= type(uint32).max - DEFAULT_PROOF_DEADLINE - slopeStartingTime
        );
        vm.assume(outputSlopeParsed > 0 && inputSlopeParsed < 0);

        uint256 inputAmountAfterDecrement = _dutchInputResult(inputAmount, inputSlopeParsed, timePassed);
        vm.assume(inputAmountAfterDecrement != 0);

        uint256 outputAmountAfterIncrement = _dutchOutputResult(outputAmount, outputSlopeParsed, timePassed);
        if (outputAmountAfterIncrement == 0) return;
        MockERC20(tokenToSwapOutput).mint(fillerAddress, outputAmountAfterIncrement - outputAmount);

        vm.warp(slopeStartingTime);

        uint32 fillDeadline = slopeStartingTime + timeIncrement + DEFAULT_FILL_DEADLINE;

        CatalystDutchOrderData memory currentDutchOrderData = OrderDataBuilder.getDutchOrder(
            tokenToSwapInput,
            tokenToSwapOutput,
            inputAmount,
            outputAmount,
            SWAPPER,
            collateralToken,
            DEFAULT_COLLATERAL_AMOUNT,
            DEFAULT_CHALLENGER_COLLATERAL_AMOUNT,
            slopeStartingTime + timeIncrement + DEFAULT_CHALLENGE_DEADLINE,
            slopeStartingTime + timeIncrement + DEFAULT_PROOF_DEADLINE,
            localVMOracle,
            remoteVMOracle
        );

        int256[] memory inputSlopes = new int256[](1);
        inputSlopes[0] = inputSlopeParsed;

        int256[] memory outputSlopes = new int256[](1);
        outputSlopes[0] = outputSlopeParsed;
        uint32[] memory fillDeadlines = _getFillDeadlines(1, fillDeadline);

        currentDutchOrderData = _withSlopesData(currentDutchOrderData, slopeStartingTime, inputSlopes, outputSlopes);

        CrossChainOrder memory crossOrder = CrossChainBuilder.getCrossChainOrder(
            currentDutchOrderData,
            address(reactor),
            SWAPPER,
            DEFAULT_ORDER_NONCE,
            uint32(block.chainid),
            slopeStartingTime + timeIncrement + DEFAULT_INITIATE_DEADLINE,
            fillDeadline
        );
        vm.warp(slopeStartingTime + timeIncrement);
        OrderKey memory orderKey = OrderKeyInfo.getOrderKey(crossOrder, reactor);
        bytes32 orderHash = reactor.getOrderKeyHash(orderKey);

        (ISignatureTransfer.PermitBatchTransferFrom memory permitBatch,) = Permit2Lib.toPermit(
            orderKey,
            Permit2Lib.inputsToPermittedAmounts(currentDutchOrderData.inputs),
            address(reactor),
            crossOrder.initiateDeadline
        );

        bytes32 crossOrderHash = this._getWitnessHash(crossOrder, currentDutchOrderData);

        bytes memory signature = SigTransfer.crossOrdergetPermitBatchWitnessSignature(
            permitBatch,
            SWAPPER_PRIVATE_KEY,
            _getFullPermitTypeHash(),
            crossOrderHash,
            DOMAIN_SEPARATOR,
            address(reactor)
        );
        vm.prank(fillerAddress);
        emit OrderInitiated(orderHash, fillerAddress, fillDataV1, orderKey);
        reactor.initiate(crossOrder, signature, fillDataV1);

        vm.expectCall(
            tokenToSwapOutput,
            abi.encodeWithSignature(
                "transferFrom(address,address,uint256)", fillerAddress, SWAPPER, outputAmountAfterIncrement
            )
        );

        _fillAndSubmitOracle(_getVMOracle(remoteVMOracle), _getVMOracle(localVMOracle), orderKey, fillDeadlines);

        vm.prank(fillerAddress);
        vm.expectEmit();
        emit OrderProven(orderHash, fillerAddress);
        reactor.proveOrderFulfilment(orderKey, hex"");

        uint256 swapperInputBalanceAfter = MockERC20(tokenToSwapInput).balanceOf(SWAPPER);
        uint256 swapperOutputBalanceAfter = MockERC20(tokenToSwapOutput).balanceOf(SWAPPER);
        uint256 fillerInputBalanceAfter = MockERC20(tokenToSwapInput).balanceOf(fillerAddress);
        uint256 fillerOutputBalanceAfter = MockERC20(tokenToSwapOutput).balanceOf(fillerAddress);
        uint256 reactorInputBalanceAfter = MockERC20(tokenToSwapInput).balanceOf(address(reactor));

        assertEq(swapperInputBalanceAfter, inputAmount - inputAmountAfterDecrement);
        assertEq(swapperOutputBalanceAfter, outputAmountAfterIncrement);
        assertEq(fillerInputBalanceAfter, inputAmountAfterDecrement);
        assertEq(fillerOutputBalanceAfter, 0);
        assertEq(reactorInputBalanceAfter, 0);
    }

    function test_allow_list_exclusive_order(bytes32 key, address initiator, bool config) public {
        vm.assume(bytes12(key) != bytes12(0));

        vm.expectEmit();
        emit KeysModified(key, initiator, config);

        vm.prank(exclusiveOwner);
        exclusiveOrder.setAllowList(key, initiator, config);

        assertEq(exclusiveOrder.validate(key, initiator), config);
    }

    /////////////////
    //Invalid cases//
    /////////////////

    function test_input_lengths_no_match(
        uint256 inputAmount,
        uint160 outputAmount,
        int256 slope
    ) public approvedAndMinted(SWAPPER, tokenToSwapInput, inputAmount, outputAmount, DEFAULT_COLLATERAL_AMOUNT) {
        CatalystDutchOrderData memory currentDutchOrderData = OrderDataBuilder.getDutchOrder(
            tokenToSwapInput,
            tokenToSwapOutput,
            inputAmount,
            outputAmount,
            SWAPPER,
            collateralToken,
            DEFAULT_COLLATERAL_AMOUNT,
            DEFAULT_CHALLENGER_COLLATERAL_AMOUNT,
            DEFAULT_CHALLENGE_DEADLINE,
            DEFAULT_PROOF_DEADLINE,
            localVMOracle,
            remoteVMOracle
        );

        int256[] memory inputSlopes = new int256[](2);
        inputSlopes[0] = slope;
        inputSlopes[1] = slope;

        currentDutchOrderData = _withSlopesData(
            currentDutchOrderData, uint32(block.timestamp) + 1, inputSlopes, currentDutchOrderData.outputSlopes
        );

        CrossChainOrder memory crossOrder = CrossChainBuilder.getCrossChainOrder(
            currentDutchOrderData,
            address(reactor),
            SWAPPER,
            DEFAULT_ORDER_NONCE,
            uint32(block.chainid),
            DEFAULT_INITIATE_DEADLINE,
            DEFAULT_FILL_DEADLINE
        );

        vm.expectRevert(
            abi.encodeWithSignature(
                "LengthsDoesNotMatch(uint256,uint256)", currentDutchOrderData.inputs.length, inputSlopes.length
            )
        );

        OrderKey memory orderKey = OrderKeyInfo.getOrderKey(crossOrder, reactor);

        (ISignatureTransfer.PermitBatchTransferFrom memory permitBatch,) = Permit2Lib.toPermit(
            orderKey,
            Permit2Lib.inputsToPermittedAmounts(orderKey.inputs),
            address(reactor),
            crossOrder.initiateDeadline
        );

        bytes32 crossOrderHash = this._getWitnessHash(crossOrder, currentDutchOrderData);

        bytes memory signature = SigTransfer.crossOrdergetPermitBatchWitnessSignature(
            permitBatch,
            SWAPPER_PRIVATE_KEY,
            _getFullPermitTypeHash(),
            crossOrderHash,
            DOMAIN_SEPARATOR,
            address(reactor)
        );
        vm.expectRevert(
            abi.encodeWithSignature(
                "LengthsDoesNotMatch(uint256,uint256)", currentDutchOrderData.inputs.length, inputSlopes.length
            )
        );

        vm.prank(fillerAddress);
        reactor.initiate(crossOrder, signature, fillDataV1);
    }

    function test_output_lengths_no_match(
        uint256 inputAmount,
        uint160 outputAmount,
        int256 slope
    ) public approvedAndMinted(SWAPPER, tokenToSwapInput, inputAmount, outputAmount, DEFAULT_COLLATERAL_AMOUNT) {
        CatalystDutchOrderData memory currentDutchOrderData = OrderDataBuilder.getDutchOrder(
            tokenToSwapInput,
            tokenToSwapOutput,
            inputAmount,
            outputAmount,
            SWAPPER,
            collateralToken,
            DEFAULT_COLLATERAL_AMOUNT,
            DEFAULT_CHALLENGER_COLLATERAL_AMOUNT,
            DEFAULT_CHALLENGE_DEADLINE,
            DEFAULT_PROOF_DEADLINE,
            localVMOracle,
            remoteVMOracle
        );

        int256[] memory outputSlopes = new int256[](2);
        outputSlopes[0] = slope;
        outputSlopes[1] = slope;

        currentDutchOrderData = _withSlopesData(
            currentDutchOrderData, uint32(block.timestamp) + 1, currentDutchOrderData.inputSlopes, outputSlopes
        );

        CrossChainOrder memory crossOrder = CrossChainBuilder.getCrossChainOrder(
            currentDutchOrderData,
            address(reactor),
            SWAPPER,
            DEFAULT_ORDER_NONCE,
            uint32(block.chainid),
            DEFAULT_INITIATE_DEADLINE,
            DEFAULT_FILL_DEADLINE
        );
        vm.expectRevert(
            abi.encodeWithSignature(
                "LengthsDoesNotMatch(uint256,uint256)", currentDutchOrderData.outputs.length, outputSlopes.length
            )
        );
        OrderKey memory orderKey = OrderKeyInfo.getOrderKey(crossOrder, reactor);

        (ISignatureTransfer.PermitBatchTransferFrom memory permitBatch,) = Permit2Lib.toPermit(
            orderKey,
            Permit2Lib.inputsToPermittedAmounts(orderKey.inputs),
            address(reactor),
            crossOrder.initiateDeadline
        );

        bytes32 crossOrderHash = this._getWitnessHash(crossOrder, currentDutchOrderData);

        bytes memory signature = SigTransfer.crossOrdergetPermitBatchWitnessSignature(
            permitBatch,
            SWAPPER_PRIVATE_KEY,
            _getFullPermitTypeHash(),
            crossOrderHash,
            DOMAIN_SEPARATOR,
            address(reactor)
        );

        vm.expectRevert(
            abi.encodeWithSignature(
                "LengthsDoesNotMatch(uint256,uint256)", currentDutchOrderData.outputs.length, outputSlopes.length
            )
        );
        vm.prank(fillerAddress);
        reactor.initiate(crossOrder, signature, fillDataV1);
    }

    function test_failed_validation(
        uint256 inputAmount,
        uint160 outputAmount,
        bytes32 context,
        uint32 slopeStartingTime
    ) public approvedAndMinted(SWAPPER, tokenToSwapInput, inputAmount, outputAmount, DEFAULT_COLLATERAL_AMOUNT) {
        vm.assume(slopeStartingTime > block.timestamp);
        vm.assume(
            context != bytes32(uint256(uint160(exclusiveOwner))) && context != bytes32(uint256(uint160(fillerAddress)))
        );
        CatalystDutchOrderData memory currentDutchOrderData = OrderDataBuilder.getDutchOrder(
            tokenToSwapInput,
            tokenToSwapOutput,
            inputAmount,
            outputAmount,
            SWAPPER,
            collateralToken,
            DEFAULT_COLLATERAL_AMOUNT,
            DEFAULT_CHALLENGER_COLLATERAL_AMOUNT,
            DEFAULT_CHALLENGE_DEADLINE,
            DEFAULT_PROOF_DEADLINE,
            localVMOracle,
            remoteVMOracle
        );
        currentDutchOrderData = _withVerification(currentDutchOrderData, context, address(exclusiveOrder));
        currentDutchOrderData = _withSlopesData(
            currentDutchOrderData,
            slopeStartingTime,
            currentDutchOrderData.inputSlopes,
            currentDutchOrderData.outputSlopes
        );
        CrossChainOrder memory crossOrder = CrossChainBuilder.getCrossChainOrder(
            currentDutchOrderData,
            address(reactor),
            SWAPPER,
            DEFAULT_ORDER_NONCE,
            uint32(block.chainid),
            DEFAULT_INITIATE_DEADLINE,
            DEFAULT_FILL_DEADLINE
        );
        OrderKey memory orderKey = OrderKeyInfo.getOrderKey(crossOrder, reactor);

        (ISignatureTransfer.PermitBatchTransferFrom memory permitBatch,) = Permit2Lib.toPermit(
            orderKey,
            Permit2Lib.inputsToPermittedAmounts(orderKey.inputs),
            address(reactor),
            crossOrder.initiateDeadline
        );

        bytes32 crossOrderHash = this._getWitnessHash(crossOrder, currentDutchOrderData);

        bytes memory signature = SigTransfer.crossOrdergetPermitBatchWitnessSignature(
            permitBatch,
            SWAPPER_PRIVATE_KEY,
            _getFullPermitTypeHash(),
            crossOrderHash,
            DOMAIN_SEPARATOR,
            address(reactor)
        );
        vm.prank(fillerAddress);
        vm.expectRevert(FailedValidation.selector);
        reactor.initiate(crossOrder, signature, fillDataV1);
    }

    function _initiateOrder(
        uint256 _nonce,
        address _swapper,
        uint256 _inputAmount,
        uint256 _outputAmount,
        uint256 _fillerCollateralAmount,
        uint256 _challengerCollateralAmount,
        address _fillerSender,
        uint32 initiateDeadline,
        uint32 fillDeadline,
        uint32 challengeDeadline,
        uint32 proofDeadline,
        bytes memory fillData
    ) internal virtual override returns (OrderKey memory) {
        (CrossChainOrder memory order, bytes32 crossOrderHash) = _getCrossOrderWithWitnessHash(
            _inputAmount,
            _outputAmount,
            _swapper,
            _fillerCollateralAmount,
            _challengerCollateralAmount,
            initiateDeadline,
            fillDeadline,
            challengeDeadline,
            proofDeadline,
            _nonce
        );

        OrderKey memory orderKey = OrderKeyInfo.getOrderKey(order, reactor);

        (ISignatureTransfer.PermitBatchTransferFrom memory permitBatch,) = Permit2Lib.toPermit(
            orderKey, Permit2Lib.inputsToPermittedAmounts(orderKey.inputs), address(reactor), order.initiateDeadline
        );

        bytes memory signature = SigTransfer.crossOrdergetPermitBatchWitnessSignature(
            permitBatch,
            SWAPPER_PRIVATE_KEY,
            _getFullPermitTypeHash(),
            crossOrderHash,
            DOMAIN_SEPARATOR,
            address(reactor)
        );
        vm.prank(_fillerSender);
        return reactor.initiate(order, signature, fillData);
    }

    function test_set_invalid_exclusive_key(address initiator, bool config) public {
        bytes32 key = bytes32(0);

        vm.expectRevert(ExclusiveOrder.KeyCannotHave12EmptyBytes.selector);
        vm.prank(exclusiveOwner);
        exclusiveOrder.setAllowList(key, initiator, config);
    }

    function _withSlopesData(
        CatalystDutchOrderData memory currentCatalystDutchOrderData,
        uint32 slopeStaringTime,
        int256[] memory inputSlopes,
        int256[] memory outputSlopes
    ) internal pure returns (CatalystDutchOrderData memory catalystDutchOrderData) {
        catalystDutchOrderData = currentCatalystDutchOrderData;
        catalystDutchOrderData.slopeStartingTime = slopeStaringTime;
        catalystDutchOrderData.inputSlopes = inputSlopes;
        catalystDutchOrderData.outputSlopes = outputSlopes;
    }

    function _withVerification(
        CatalystDutchOrderData memory currentCatalystDutchOrderData,
        bytes32 verificationContext,
        address verificationContract
    ) internal pure returns (CatalystDutchOrderData memory catalystDutchOrderData) {
        catalystDutchOrderData = currentCatalystDutchOrderData;
        catalystDutchOrderData.verificationContext = verificationContext;
        catalystDutchOrderData.verificationContract = verificationContract;
    }

    function _dutchInputResult(uint256 inputAmount, int256 slope, uint256 timePassed) internal pure returns (uint256) {
        if (slope == 0) return inputAmount;
        if (slope > 0) {
            if (type(uint256).max - inputAmount > timePassed * uint256(slope)) {
                return inputAmount + timePassed * uint256(slope);
            }
        } else {
            if (inputAmount / timePassed > uint256(-slope)) return inputAmount - timePassed * uint256(-slope);
        }
        return 0;
    }

    function _dutchOutputResult(
        uint256 outputAmount,
        int256 slope,
        uint256 timePassed
    ) internal pure returns (uint256) {
        if (type(uint256).max - outputAmount > timePassed * uint256(slope)) {
            return outputAmount + timePassed * uint256(slope);
        }
        return 0;
    }

    function _getFullPermitTypeHash() internal pure override returns (bytes32) {
        return keccak256(
            abi.encodePacked(
                SigTransfer.PERMIT_BATCH_WITNESS_TRANSFER_TYPEHASH_STUB,
                CrossChainDutchOrderType.PERMIT2_DUTCH_ORDER_WITNESS_STRING_TYPE
            )
        );
    }

    function _getWitnessHash(
        CrossChainOrder calldata order,
        CatalystDutchOrderData memory dutchOrderData
    ) public pure returns (bytes32) {
        return CrossChainDutchOrderType.crossOrderHash(order, dutchOrderData);
    }

    function _getCrossOrderWithWitnessHash(
        uint256 inputAmount,
        uint256 outputAmount,
        address recipient,
        uint256 fillerAmount,
        uint256 challengerCollateralAmount,
        uint32 initiateDeadline,
        uint32 fillDeadline,
        uint32 challengeDeadline,
        uint32 proofDeadline,
        uint256 nonce
    ) internal view virtual override returns (CrossChainOrder memory order, bytes32 witnessHash) {
        CatalystDutchOrderData memory dutchOrderData = OrderDataBuilder.getDutchOrder(
            tokenToSwapInput,
            tokenToSwapOutput,
            inputAmount,
            outputAmount,
            recipient,
            collateralToken,
            fillerAmount,
            challengerCollateralAmount,
            challengeDeadline,
            proofDeadline,
            localVMOracle,
            remoteVMOracle
        );

        order = CrossChainBuilder.getCrossChainOrder(
            dutchOrderData,
            address(reactor),
            recipient,
            nonce,
            uint32(block.chainid),
            uint32(initiateDeadline),
            uint32(fillDeadline)
        );
        witnessHash = this._getWitnessHash(order, dutchOrderData);
    }
}<|MERGE_RESOLUTION|>--- conflicted
+++ resolved
@@ -84,14 +84,8 @@
 
         uint32 timeAtExecution = slopeStartingTime + timeIncrement;
 
-<<<<<<< HEAD
         uint32 challengeDeadline = timeAtExecution + DEFAULT_CHALLENGE_DEADLINE;
         uint32 proofDeadline = timeAtExecution + DEFAULT_PROOF_DEADLINE;
-=======
-        uint32 challengeDeadline = timeAtExecution + 3;
-        uint32 proofDeadline = timeAtExecution + 4;
->>>>>>> ad3f3453
-
         (uint256 swapperBalanceBefore, uint256 reactorBalanceBefore) =
             MockUtils.getCurrentBalances(tokenToSwapInput, SWAPPER, address(reactor));
         CatalystDutchOrderData memory currentDutchOrderData = OrderDataBuilder.getDutchOrder(
@@ -122,13 +116,8 @@
             SWAPPER,
             DEFAULT_ORDER_NONCE,
             uint32(block.chainid),
-<<<<<<< HEAD
             timeAtExecution + DEFAULT_INITIATE_DEADLINE,
             timeAtExecution + DEFAULT_FILL_DEADLINE
-=======
-            timeAtExecution + 1,
-            timeAtExecution + 2
->>>>>>> ad3f3453
         );
         OrderKey memory orderKey = OrderKeyInfo.getOrderKey(crossOrder, reactor);
         uint256[] memory permittedAmounts;
