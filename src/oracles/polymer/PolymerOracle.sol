--- conflicted
+++ resolved
@@ -93,15 +93,10 @@
 
         // Convert the Polymer ChainID into the canonical chainId.
         uint256 remoteChainId = _chainIdentifierToBlockChainId[chainId];
-<<<<<<< HEAD
+        if (remoteChainId == 0) revert ZeroValue();
+        
         bytes32 application = bytes32(uint256(uint160(emittingContract)));
         _attestations[remoteChainId][bytes32(uint256(uint160(address(this))))][application][payloadHash] = true;
-=======
-        if (remoteChainId == 0) revert ZeroValue();
-        
-        bytes32 senderIdentifier = bytes32(uint256(uint160(emittingContract)));
-        _attestations[remoteChainId][bytes32(0)][senderIdentifier][payloadHash] = true;
->>>>>>> d54bf7d0
 
         emit OutputProven(remoteChainId, bytes32(uint256(uint160(address(this)))), application, payloadHash);
     }
