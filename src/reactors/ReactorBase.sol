--- conflicted
+++ resolved
@@ -42,19 +42,11 @@
 
     //--- Expose Storage ---//
 
-<<<<<<< HEAD
     function orderHash(CrossChainOrder calldata order) external returns (bytes32) {
         return order.hash();
     }
 
     function getOrderContext(CrossChainOrder calldata order) external view returns (OrderContext memory orderContext) {
-=======
-    function orderHash(CrossChainOrder calldata order) external pure returns(bytes32) {
-        return order.hash();
-    }
-
-    function getOrderContext(CrossChainOrder calldata order) external view returns(OrderContext memory orderContext) {
->>>>>>> 0ca0bae1
         return orderContext = _orders[order.hash()];
     }
 
