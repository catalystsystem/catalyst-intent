// SPDX-License-Identifier: UNLICENSED
pragma solidity ^0.8.22;


import "forge-std/Test.sol";

import { CatalystCompactSettler } from "../src/reactors/settler/CatalystCompactSettler.sol";
import { CoinFiller } from "../src/reactors/filler/CoinFiller.sol";

import { MockERC20 } from "./mocks/MockERC20.sol";
import { AlwaysYesOracle } from "./mocks/AlwaysYesOracle.sol";

import { OutputDescription, CatalystOrderType } from "../src/reactors/CatalystOrderType.sol";
import { TheCompactOrderType, CatalystCompactFilledOrder } from "../src/reactors/TheCompactOrderType.sol";
import { GaslessCrossChainOrder } from "../src/interfaces/IERC7683.sol";

import { IdentifierLib } from "../src/libs/IdentifierLib.sol";
import { OutputEncodingLib } from "../src/libs/OutputEncodingLib.sol";
import { MessageEncodingLib } from "../src/oracles/MessageEncodingLib.sol";

import { Messages } from "../src/oracles/wormhole/external/wormhole/Messages.sol";
import { Setters } from "../src/oracles/wormhole/external/wormhole/Setters.sol";
import { WormholeOracle } from "../src/oracles/wormhole/WormholeOracle.sol";
import { Structs } from "../src/oracles/wormhole/external/wormhole/Structs.sol";

import { TheCompact } from "the-compact/src/TheCompact.sol";
import { AlwaysOKAllocator } from "the-compact/src/test/AlwaysOKAllocator.sol";

interface EIP712 {
    function DOMAIN_SEPARATOR() external view returns (bytes32);
}

interface ImmutableCreate2Factory {
    function safeCreate2(bytes32 salt, bytes calldata initializationCode) external payable returns (address deploymentAddress);
}

event PackagePublished(uint32 nonce, bytes payload, uint8 consistencyLevel);
contract ExportedMessages is Messages, Setters {
    function storeGuardianSetPub(Structs.GuardianSet memory set, uint32 index) public {
        return super.storeGuardianSet(set, index);
    }

    function publishMessage(
        uint32 nonce,
        bytes calldata payload,
        uint8 consistencyLevel
    ) external payable returns (uint64) {
        emit PackagePublished(nonce, payload, consistencyLevel);
        return 0;
    }
}

contract TestCatalyst is Test {
    CatalystCompactSettler catalystCompactSettler;
    CoinFiller coinFiller;

    // Oracles
    address alwaysYesOracle;
    ExportedMessages messages;
    WormholeOracle wormholeOracle;

    uint256 swapperPrivateKey;
    address swapper;
    uint256 solverPrivateKey;
    address solver;
    uint256 testGuardianPrivateKey;
    address testGuardian;

    MockERC20 token;
    MockERC20 anotherToken;

    TheCompact public theCompact;
    address alwaysOKAllocator;
    bytes32 DOMAIN_SEPARATOR;

    function test() external pure { }

    function getCompactBatchWitnessSignature(
        uint256 privateKey,
        bytes32 typeHash,
        address arbiter,
        address sponsor,
        uint256 nonce,
        uint256 expires,
        uint256[2][] memory idsAndAmounts,
        bytes32 witness
    ) internal view returns (bytes memory sig) {

        bytes32 msgHash = keccak256(
            abi.encodePacked(
                "\x19\x01",
                DOMAIN_SEPARATOR,
                keccak256(
                    abi.encode(
                        typeHash,
                        arbiter,
                        sponsor,
                        nonce,
                        expires,
                        keccak256(abi.encodePacked(idsAndAmounts)),
                        witness
                    )
                )
            )
        );

        (uint8 v, bytes32 r, bytes32 s) = vm.sign(privateKey, msgHash);
        return bytes.concat(r, s, bytes1(v));
    }

    function orderHash(
        CatalystCompactFilledOrder calldata order
    ) external pure returns (bytes32) {
        return TheCompactOrderType.orderHash(order);
    }

    function encodeMessage(bytes32 remoteIdentifier, bytes[] calldata payloads) external pure returns (bytes memory) {
        return MessageEncodingLib.encodeMessage(remoteIdentifier, payloads);
    }

    function setUp() public virtual {
        theCompact = new TheCompact();

        alwaysOKAllocator = address(new AlwaysOKAllocator());

        theCompact.__registerAllocator(alwaysOKAllocator, "");

        DOMAIN_SEPARATOR = EIP712(address(theCompact)).DOMAIN_SEPARATOR();

        catalystCompactSettler = new CatalystCompactSettler(address(theCompact));
        coinFiller = new CoinFiller();
        alwaysYesOracle = address(new AlwaysYesOracle());

        token = new MockERC20("Mock ERC20", "MOCK", 18);
        anotherToken = new MockERC20("Mock2 ERC20", "MOCK2", 18);

        (swapper, swapperPrivateKey) = makeAddrAndKey("swapper");
        (solver, solverPrivateKey) = makeAddrAndKey("swapper");

        token.mint(swapper, 1e18);

        anotherToken.mint(solver, 1e18);
        
        vm.prank(swapper);
        token.approve(address(theCompact), type(uint256).max);
        vm.prank(solver);
        anotherToken.approve(address(coinFiller), type(uint256).max);

        // Oracles

        messages = new ExportedMessages();
        address wormholeDeployment = makeAddr("wormholeOracle");
        deployCodeTo("WormholeOracle.sol", abi.encode(address(this), address(messages)), wormholeDeployment);
        wormholeOracle = WormholeOracle(wormholeDeployment);

        wormholeOracle.setChainMap(uint16(block.chainid), block.chainid);

        (testGuardian, testGuardianPrivateKey) = makeAddrAndKey("testGuardian");
        // initialize guardian set with one guardian
        address[] memory keys = new address[](1);
        keys[0] = testGuardian;
        Structs.GuardianSet memory guardianSet = Structs.GuardianSet(keys, 0);
        require(messages.quorum(guardianSet.keys.length) == 1, "Quorum should be 1");

        messages.storeGuardianSetPub(guardianSet, uint32(0));
    }

    function test_deposit_compact() external {
        vm.prank(swapper);
        theCompact.deposit(address(token), alwaysOKAllocator, 1e18/10);
    }

    function test_deposit_and_claim() external {
        vm.prank(swapper);
        uint256 amount = 1e18/10;
        uint256 tokenId = theCompact.deposit(address(token), alwaysOKAllocator, amount);

        uint256[2][] memory inputs = new uint256[2][](1);
        inputs[0] = [tokenId, amount];
        OutputDescription[] memory outputs = new OutputDescription[](1);
        outputs[0] = OutputDescription({
            remoteOracle: bytes32(uint256(uint160(alwaysYesOracle))),
            chainId: block.chainid,
            token: bytes32(tokenId),
            amount: amount,
            recipient: bytes32(uint256(uint160(swapper))),
            remoteCall: hex"",
            fulfillmentContext: hex""
        });
        CatalystCompactFilledOrder memory order = CatalystCompactFilledOrder({
            user: address(swapper),
            nonce: 0,
            originChainId: block.chainid,
            fillDeadline: type(uint32).max,
            localOracle: alwaysYesOracle,
            collateralToken: address(0),
            collateralAmount: uint256(0),
            proofDeadline: type(uint32).max,
            challengeDeadline: type(uint32).max,
            inputs: inputs,
            outputs: outputs
        });

        // Make Compact
        bytes32 typeHash = TheCompactOrderType.BATCH_COMPACT_TYPE_HASH;
        uint256[2][] memory idsAndAmounts = new uint256[2][](1);
        idsAndAmounts[0] = [tokenId, amount];

        bytes memory sponsorSig = getCompactBatchWitnessSignature(
            swapperPrivateKey,
            typeHash,
            address(catalystCompactSettler),
            swapper,
            0,
            type(uint32).max,
            idsAndAmounts,
            this.orderHash(order)
        );
        bytes memory allocatorSig = hex"";

        bytes memory signature = abi.encode(sponsorSig, allocatorSig);
        
        bytes32 solverIdentifier = bytes32(uint256(uint160((solver))));
        uint32[] memory timestamps = new uint32[](1);

        vm.prank(solver);
        catalystCompactSettler.finaliseSelf(order, signature, timestamps, solver);
    }

    function _buildPreMessage(uint16 emitterChainId, bytes32 emitterAddress) internal pure returns(bytes memory preMessage) {
        return abi.encodePacked(
            hex"000003e8" hex"00000001",
            emitterChainId,
            emitterAddress,
            hex"0000000000000539" hex"0f"
        );
    } 

    function makeValidVAA(uint16 emitterChainId, bytes32 emitterAddress, bytes memory message) internal view returns(bytes memory validVM) {
        bytes memory postvalidVM = abi.encodePacked(_buildPreMessage(emitterChainId, emitterAddress), message);
        bytes32 vmHash = keccak256(abi.encodePacked(keccak256(postvalidVM)));
        (uint8 v, bytes32 r,  bytes32 s) = vm.sign(testGuardianPrivateKey, vmHash);

        validVM = abi.encodePacked(
            hex"01" hex"00000000" hex"01",
            uint8(0),
            r, s, v - 27,
            postvalidVM
        );
    }

    function test_entire_flow() external {
        vm.prank(swapper);
        uint256 amount = 1e18/10;
        uint256 tokenId = theCompact.deposit(address(token), alwaysOKAllocator, amount);

        address localOracle = address(wormholeOracle);
        bytes32 remoteOracle = IdentifierLib.getIdentifier(address(coinFiller), address(wormholeOracle));

        uint256[2][] memory inputs = new uint256[2][](1);
        inputs[0] = [tokenId, amount];
        OutputDescription[] memory outputs = new OutputDescription[](1);
        outputs[0] = OutputDescription({
            remoteOracle: remoteOracle,
            chainId: block.chainid,
            token: bytes32(uint256(uint160(address(anotherToken)))),
            amount: amount,
            recipient: bytes32(uint256(uint160(swapper))),
            remoteCall: hex"",
            fulfillmentContext: hex""
        });
        CatalystCompactFilledOrder memory order = CatalystCompactFilledOrder({
            user: address(swapper),
            nonce: 0,
            originChainId: block.chainid,
            fillDeadline: type(uint32).max,
            localOracle: address(wormholeOracle),
            collateralToken: address(0),
            collateralAmount: uint256(0),
            proofDeadline: type(uint32).max,
            challengeDeadline: type(uint32).max,
            inputs: inputs,
            outputs: outputs
        });

        // Make Compact
        bytes32 typeHash = TheCompactOrderType.BATCH_COMPACT_TYPE_HASH;
        uint256[2][] memory idsAndAmounts = new uint256[2][](1);
        idsAndAmounts[0] = [tokenId, amount];

        bytes memory sponsorSig = getCompactBatchWitnessSignature(
            swapperPrivateKey,
            typeHash,
            address(catalystCompactSettler),
            swapper,
            0,
            type(uint32).max,
            idsAndAmounts,
            this.orderHash(order)
        );
        bytes memory allocatorSig = hex"";

        bytes memory signature = abi.encode(sponsorSig, allocatorSig);
        
        // Initiation is over. We need to fill the order.

        bytes32 solverIdentifier = bytes32(uint256(uint160((solver))));
        bytes32[] memory orderIds = new bytes32[](1);

        bytes32 orderId = catalystCompactSettler.orderIdentifier(order);
        orderIds[0] = orderId;

        vm.prank(solver);
        coinFiller.fillThrow(orderIds, outputs, solverIdentifier);
        vm.snapshotGasLastCall("fillThrow");

        bytes[] memory payloads = new bytes[](1);
<<<<<<< HEAD
        payloads[0] = OutputEncodingLib.encodeFillDescription(solverIdentifier, orderId, uint40(block.timestamp), outputs[0]); //TODO why is block.timestamp uint40?
=======
        payloads[0] = OutputEncodingLib.encodeOutputDescriptionIntoPayloadM(solverIdentifier, uint32(block.timestamp), orderId, outputs[0]);
>>>>>>> 47a0c34b

        bytes memory expectedMessageEmitted = this.encodeMessage(remoteOracle, payloads);

        vm.expectEmit();
        emit PackagePublished(0, expectedMessageEmitted, 15);
        wormholeOracle.submit(address(coinFiller), payloads);
        vm.snapshotGasLastCall("submit");

        bytes memory vaa = makeValidVAA(uint16(block.chainid), bytes32(uint256(uint160(address(wormholeOracle)))), expectedMessageEmitted);

        wormholeOracle.receiveMessage(vaa);
        vm.snapshotGasLastCall("receiveMessage");

        uint32[] memory timestamps = new uint32[](1);
        timestamps[0] = uint32(block.timestamp);
        
        vm.prank(solver);
        catalystCompactSettler.finaliseSelf(order, signature, timestamps, solver);
        vm.snapshotGasLastCall("finaliseSelf");
    }
}<|MERGE_RESOLUTION|>--- conflicted
+++ resolved
@@ -315,11 +315,7 @@
         vm.snapshotGasLastCall("fillThrow");
 
         bytes[] memory payloads = new bytes[](1);
-<<<<<<< HEAD
-        payloads[0] = OutputEncodingLib.encodeFillDescription(solverIdentifier, orderId, uint40(block.timestamp), outputs[0]); //TODO why is block.timestamp uint40?
-=======
-        payloads[0] = OutputEncodingLib.encodeOutputDescriptionIntoPayloadM(solverIdentifier, uint32(block.timestamp), orderId, outputs[0]);
->>>>>>> 47a0c34b
+        payloads[0] = OutputEncodingLib.encodeFillDescriptionM(solverIdentifier, orderId, uint32(block.timestamp), outputs[0]);
 
         bytes memory expectedMessageEmitted = this.encodeMessage(remoteOracle, payloads);
 
