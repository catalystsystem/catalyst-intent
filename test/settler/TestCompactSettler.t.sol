// SPDX-License-Identifier: UNLICENSED
pragma solidity ^0.8.22;

import "forge-std/Test.sol";

import { CoinFiller } from "src/fillers/coin/CoinFiller.sol";
import { CompactSettlerWithDeposit } from "src/settlers/compact/CompactSettlerWithDeposit.sol";

import { AllowOpenType } from "src/settlers/types/AllowOpenType.sol";
import { OrderPurchase, OrderPurchaseType } from "src/settlers/types/OrderPurchaseType.sol";

import { AlwaysYesOracle } from "../mocks/AlwaysYesOracle.sol";
import { MockERC20 } from "../mocks/MockERC20.sol";

import { CatalystCompactOrder, TheCompactOrderType } from "src/settlers/compact/TheCompactOrderType.sol";
import { OutputDescription, OutputDescriptionType } from "src/settlers/types/OutputDescriptionType.sol";

import { MessageEncodingLib } from "src/libs/MessageEncodingLib.sol";
import { OutputEncodingLib } from "src/libs/OutputEncodingLib.sol";

import { WormholeOracle } from "src/oracles/wormhole/WormholeOracle.sol";
import { Messages } from "src/oracles/wormhole/external/wormhole/Messages.sol";
import { Setters } from "src/oracles/wormhole/external/wormhole/Setters.sol";
import { Structs } from "src/oracles/wormhole/external/wormhole/Structs.sol";

import { TheCompact } from "the-compact/src/TheCompact.sol";

import { EfficiencyLib } from "the-compact/src/lib/EfficiencyLib.sol";
import { IdLib } from "the-compact/src/lib/IdLib.sol";
import { AlwaysOKAllocator } from "the-compact/src/test/AlwaysOKAllocator.sol";
import { ResetPeriod } from "the-compact/src/types/ResetPeriod.sol";
import { Scope } from "the-compact/src/types/Scope.sol";

interface EIP712 {
    function DOMAIN_SEPARATOR() external view returns (bytes32);
}

contract MockDepositCompactSettler is CompactSettlerWithDeposit {
    constructor(
        address compact,
        address initialOwner
    ) CompactSettlerWithDeposit(compact, initialOwner) { }

    function validateFills(CatalystCompactOrder calldata order, bytes32 orderId, bytes32[] calldata solvers, uint32[] calldata timestamps) external view {
        _validateFills(order, orderId, solvers, timestamps);
    }

    function validateFills(CatalystCompactOrder calldata order, bytes32 orderId, bytes32 solver, uint32[] calldata timestamps) external view {
        _validateFills(order, orderId, solver, timestamps);
    }
}

contract TestCompactSettler is Test {
    event Transfer(address from, address to, uint256 amount);
    event Transfer(address by, address from, address to, uint256 id, uint256 amount);
    event CompactRegistered(address indexed sponsor, bytes32 claimHash, bytes32 typehash);
    event NextGovernanceFee(uint64 nextGovernanceFee, uint64 nextGovernanceFeeTime);
    event GovernanceFeeChanged(uint64 oldGovernanceFee, uint64 newGovernanceFee);

    uint64 constant GOVERNANCE_FEE_CHANGE_DELAY = 7 days;
    uint256 constant MAX_GOVERNANCE_FEE = 10 ** 18 * 0.1; // 10%

    MockDepositCompactSettler compactSettler;
    CoinFiller coinFiller;

    // Oracles
    address alwaysYesOracle;
    
    address owner;

    uint256 swapperPrivateKey;
    address swapper;
    uint256 solverPrivateKey;
    address solver;
    uint256 testGuardianPrivateKey;
    address testGuardian;

    MockERC20 token;
    MockERC20 anotherToken;

    TheCompact public theCompact;
    address alwaysOKAllocator;
    bytes12 alwaysOkAllocatorLockTag;
    bytes32 DOMAIN_SEPARATOR;

    function setUp() public virtual {
        theCompact = new TheCompact();

        alwaysOKAllocator = address(new AlwaysOKAllocator());

        uint96 alwaysOkAllocatorId = theCompact.__registerAllocator(alwaysOKAllocator, "");

        // use scope 0 and reset period 0. This is okay as long as we don't use anything time based.
        alwaysOkAllocatorLockTag = bytes12(alwaysOkAllocatorId);

        DOMAIN_SEPARATOR = EIP712(address(theCompact)).DOMAIN_SEPARATOR();

        owner = makeAddr("owner");

        compactSettler = new MockDepositCompactSettler(address(theCompact), owner);
        coinFiller = new CoinFiller();
        alwaysYesOracle = address(new AlwaysYesOracle());

        token = new MockERC20("Mock ERC20", "MOCK", 18);
        anotherToken = new MockERC20("Mock2 ERC20", "MOCK2", 18);

        (swapper, swapperPrivateKey) = makeAddrAndKey("swapper");
        (solver, solverPrivateKey) = makeAddrAndKey("solver");

        token.mint(swapper, 1e18);

        anotherToken.mint(solver, 1e18);

        vm.prank(swapper);
        token.approve(address(theCompact), type(uint256).max);
        vm.prank(solver);
        anotherToken.approve(address(coinFiller), type(uint256).max);

        // Oracles
    }

    function witnessHash(
        CatalystCompactOrder memory order
    ) internal pure returns (bytes32) {
        return keccak256(
            abi.encode(
                keccak256(
                    bytes(
                        "Mandate(uint32 fillDeadline,address localOracle,MandateOutput[] outputs)MandateOutput(bytes32 remoteOracle,bytes32 remoteFiller,uint256 chainId,bytes32 token,uint256 amount,bytes32 recipient,bytes remoteCall,bytes fulfillmentContext)"
                    )
                ),
                order.fillDeadline,
                order.localOracle,
                outputsHash(order.outputs)
            )
        );
    }

    function outputsHash(
        OutputDescription[] memory outputs
    ) internal pure returns (bytes32) {
        bytes32[] memory hashes = new bytes32[](outputs.length);
        for (uint256 i = 0; i < outputs.length; ++i) {
            OutputDescription memory output = outputs[i];
            hashes[i] = keccak256(
                abi.encode(
                    keccak256(bytes("MandateOutput(bytes32 remoteOracle,bytes32 remoteFiller,uint256 chainId,bytes32 token,uint256 amount,bytes32 recipient,bytes remoteCall,bytes fulfillmentContext)")),
                    output.remoteOracle,
                    output.remoteFiller,
                    output.chainId,
                    output.token,
                    output.amount,
                    output.recipient,
                    keccak256(output.remoteCall),
                    keccak256(output.fulfillmentContext)
                )
            );
        }
        return keccak256(abi.encodePacked(hashes));
    }

    function compactHash(address arbiter, address sponsor, uint256 nonce, uint256 expires, CatalystCompactOrder calldata order) external pure returns (bytes32) {
        return TheCompactOrderType.compactHash(arbiter, sponsor, nonce, expires, order);
    }

    function getOrderPurchaseSignature(
        uint256 privateKey,
        OrderPurchase calldata orderPurchase
    ) external view returns (bytes memory sig) {
        bytes32 domainSeparator = compactSettler.DOMAIN_SEPARATOR();
        bytes32 msgHash = keccak256(abi.encodePacked("\x19\x01", domainSeparator, OrderPurchaseType.hashOrderPurchase(orderPurchase)));

        (uint8 v, bytes32 r, bytes32 s) = vm.sign(privateKey, msgHash);
        return bytes.concat(r, s, bytes1(v));
    }

    function getOrderOpenSignature(uint256 privateKey, bytes32 orderId, bytes32 destination, bytes calldata call) external view returns (bytes memory sig) {
        bytes32 domainSeparator = compactSettler.DOMAIN_SEPARATOR();
        bytes32 msgHash = keccak256(abi.encodePacked("\x19\x01", domainSeparator, AllowOpenType.hashAllowOpen(orderId, destination, call)));

        (uint8 v, bytes32 r, bytes32 s) = vm.sign(privateKey, msgHash);
        return bytes.concat(r, s, bytes1(v));
    }

    function getCompactBatchWitnessSignature(
        uint256 privateKey,
        address arbiter,
        address sponsor,
        uint256 nonce,
        uint256 expires,
        uint256[2][] memory idsAndAmounts,
        bytes32 witness
    ) internal view returns (bytes memory sig) {
        bytes32 domainSeparator = EIP712(address(theCompact)).DOMAIN_SEPARATOR();
        bytes32 msgHash = keccak256(
            abi.encodePacked(
                "\x19\x01",
                domainSeparator,
                keccak256(
                    abi.encode(
                        keccak256(
                            bytes(
                                "BatchCompact(address arbiter,address sponsor,uint256 nonce,uint256 expires,uint256[2][] idsAndAmounts,Mandate mandate)Mandate(uint32 fillDeadline,address localOracle,MandateOutput[] outputs)MandateOutput(bytes32 remoteOracle,bytes32 remoteFiller,uint256 chainId,bytes32 token,uint256 amount,bytes32 recipient,bytes remoteCall,bytes fulfillmentContext)"
                            )
                        ),
                        arbiter,
                        sponsor,
                        nonce,
                        expires,
                        keccak256(abi.encodePacked(idsAndAmounts)),
                        witness
                    )
                )
            )
        );

        (uint8 v, bytes32 r, bytes32 s) = vm.sign(privateKey, msgHash);
        return bytes.concat(r, s, bytes1(v));
    }

    function toTokenId(address tkn, Scope scope, ResetPeriod resetPeriod, address allocator) internal pure returns (uint256 id) {
        // Derive the allocator ID for the provided allocator address.
        uint96 allocatorId = IdLib.usingAllocatorId(allocator);

        // Derive resource lock ID (pack scope, reset period, allocator ID, & token).
        id = ((EfficiencyLib.asUint256(scope) << 255) | (EfficiencyLib.asUint256(resetPeriod) << 252) | (EfficiencyLib.asUint256(allocatorId) << 160) | EfficiencyLib.asUint256(tkn));
    }

    function test_deposit_for() external {
        address target = address(uint160(123123123));

        ResetPeriod resetPeriod = ResetPeriod.OneHourAndFiveMinutes;
        Scope scope = Scope.Multichain;

        uint256 tokenId = toTokenId(address(token), scope, resetPeriod, alwaysOKAllocator);
        uint256 amount = 1e18 / 10;

        address localOracle = alwaysYesOracle;

        uint256[2][] memory inputs = new uint256[2][](1);
        inputs[0] = [tokenId, amount];
        OutputDescription[] memory outputs = new OutputDescription[](1);
        outputs[0] = OutputDescription({
            remoteFiller: bytes32(uint256(uint160(address(coinFiller)))),
            remoteOracle: bytes32(uint256(uint160(localOracle))),
            chainId: block.chainid,
            token: bytes32(uint256(uint160(address(anotherToken)))),
            amount: amount,
            recipient: bytes32(uint256(uint160(target))),
            remoteCall: hex"",
            fulfillmentContext: hex""
        });
        CatalystCompactOrder memory order = CatalystCompactOrder({
            user: address(target),
            nonce: 0,
            originChainId: block.chainid,
            fillDeadline: type(uint32).max,
            expires: type(uint32).max,
            localOracle: localOracle,
            inputs: inputs,
            outputs: outputs
        });

        vm.prank(swapper);
        token.approve(address(compactSettler), amount);

        bytes32 claimHash = this.compactHash(address(compactSettler), order.user, order.nonce, order.fillDeadline, order);
        bytes32 typehash = 0x3df4b6efdfbd05bc0129a40c10b9e80a519127db6100fb77877a4ac4ac191af7;

        vm.expectEmit();
        emit CompactRegistered(target, claimHash, typehash);

        vm.prank(swapper);
        compactSettler.depositFor(order);
    }

    function hashOrderPurchase(OrderPurchase calldata orderPurchase) external pure returns (bytes32) {
        return OrderPurchaseType.hashOrderPurchase(orderPurchase);
    }

    function test_purchase_order(address purchaser, address target) external {
        vm.assume(purchaser != address(0));
        vm.assume(target != address(0));
        uint256 amount = 10 ** 18;

        token.mint(purchaser, amount);
        anotherToken.mint(purchaser, amount);

        uint256[2][] memory inputs = new uint256[2][](2);
        inputs[0][0] = uint256(uint160(address(token)));
        inputs[0][1] = amount;
        inputs[1][0] = uint256(uint160(address(anotherToken)));
        inputs[1][1] = amount;
        OutputDescription[] memory outputs = new OutputDescription[](1);
        outputs[0] = OutputDescription({
            remoteFiller: bytes32(uint256(uint160(address(coinFiller)))),
            remoteOracle: bytes32(uint256(uint160(alwaysYesOracle))),
            chainId: block.chainid,
            token: bytes32(uint256(uint160(address(anotherToken)))),
            amount: amount,
            recipient: bytes32(uint256(uint160(target))),
            remoteCall: hex"",
            fulfillmentContext: hex""
        });
        CatalystCompactOrder memory order = CatalystCompactOrder({
            user: address(target),
            nonce: 0,
            originChainId: block.chainid,
            fillDeadline: type(uint32).max,
            expires: type(uint32).max,
            localOracle: alwaysYesOracle,
            inputs: inputs,
            outputs: outputs
        });

        bytes32 orderSolvedByIdentifier = bytes32(uint256(uint160(solver)));

        bytes32 orderId = compactSettler.orderIdentifier(order);

        OrderPurchase memory orderPurchase = OrderPurchase({
            orderId: orderId,
            destination: solver,
            call: hex"",
            discount: 0,
            timeToBuy: 1000
        });
        uint256 expiryTimestamp = type(uint256).max;
        bytes memory solverSignature = this.getOrderPurchaseSignature(solverPrivateKey, orderPurchase);

        uint32 currentTime = 10000;
        vm.warp(currentTime);

        vm.prank(purchaser);
        token.approve(address(compactSettler), amount);
        vm.prank(purchaser);
        anotherToken.approve(address(compactSettler), amount);

        vm.prank(purchaser);
        compactSettler.purchaseOrder(orderPurchase, order, orderSolvedByIdentifier, bytes32(uint256(uint160(purchaser))), expiryTimestamp, solverSignature);

        (uint32 storageLastOrderTimestamp, bytes32 storagePurchaser) = compactSettler.purchasedOrders(orderSolvedByIdentifier, orderId);
        assertEq(storageLastOrderTimestamp, currentTime - orderPurchase. timeToBuy);
        assertEq(storagePurchaser, bytes32(uint256(uint160(purchaser))));
    }

    function test_revert_purchase_order_invalid_order_id(address purchaser, address target) external {
        vm.assume(purchaser != address(0));
        vm.assume(target != address(0));
        uint256 amount = 10 ** 18;

        token.mint(purchaser, amount);
        anotherToken.mint(purchaser, amount);

        uint256[2][] memory inputs = new uint256[2][](2);
        inputs[0][0] = uint256(uint160(address(token)));
        inputs[0][1] = amount;
        inputs[1][0] = uint256(uint160(address(anotherToken)));
        inputs[1][1] = amount;
        OutputDescription[] memory outputs = new OutputDescription[](1);
        outputs[0] = OutputDescription({
            remoteFiller: bytes32(uint256(uint160(address(coinFiller)))),
            remoteOracle: bytes32(uint256(uint160(alwaysYesOracle))),
            chainId: block.chainid,
            token: bytes32(uint256(uint160(address(anotherToken)))),
            amount: amount,
            recipient: bytes32(uint256(uint160(target))),
            remoteCall: hex"",
            fulfillmentContext: hex""
        });
        CatalystCompactOrder memory order = CatalystCompactOrder({
            user: address(target),
            nonce: 0,
            originChainId: block.chainid,
            fillDeadline: type(uint32).max,
            expires: type(uint32).max,
            localOracle: alwaysYesOracle,
            inputs: inputs,
            outputs: outputs
        });

        bytes32 orderSolvedByIdentifier = bytes32(uint256(uint160(solver)));

        bytes32 orderId = compactSettler.orderIdentifier(order);


        OrderPurchase memory orderPurchase = OrderPurchase({
            orderId: orderId,
            destination: solver,
            call: hex"",
            discount: 0,
            timeToBuy: 1000
        });
        bytes memory solverSignature = this.getOrderPurchaseSignature(solverPrivateKey, orderPurchase);

        uint32 currentTime = 10000;
        vm.warp(currentTime);

        vm.prank(purchaser);
        token.approve(address(compactSettler), amount);
        vm.prank(purchaser);
        anotherToken.approve(address(compactSettler), amount);

        vm.prank(purchaser);

        // Modify the inputs.
        order.inputs[0][1] = order.inputs[0][1] - 1;
        bytes32 badOrderId = compactSettler.orderIdentifier(order);


        uint256 expiryTimestamp = type(uint256).max;
        vm.expectRevert(abi.encodeWithSignature("OrderIdMismatch(bytes32,bytes32)", orderId, badOrderId));
        compactSettler.purchaseOrder(orderPurchase, order, orderSolvedByIdentifier, bytes32(uint256(uint160(purchaser))), expiryTimestamp, solverSignature);
    }

    // -- Units Tests -- //

    error InvalidProofSeries();

    mapping(bytes proofSeries => bool valid) _validProofSeries;

    function efficientRequireProven(
        bytes calldata proofSeries
    ) external view {
        if (!_validProofSeries[proofSeries]) revert InvalidProofSeries();
    }

    struct OrderFulfillmentDescription {
        uint32 timestamp;
        OutputDescription outputDescription;
    }

    function test_validate_fills_one_solver(bytes32 solverIdentifier, bytes32 orderId, OrderFulfillmentDescription[] calldata orderFulfillmentDescription) external {
        vm.assume(orderFulfillmentDescription.length > 0);

        address localOracle = address(this);

        bytes memory expectedProofPayload = hex"";
        uint32[] memory timestamps = new uint32[](orderFulfillmentDescription.length);
        OutputDescription[] memory outputDescriptions = new OutputDescription[](orderFulfillmentDescription.length);
        for (uint256 i; i < orderFulfillmentDescription.length; ++i) {
            timestamps[i] = orderFulfillmentDescription[i].timestamp;
            outputDescriptions[i] = orderFulfillmentDescription[i].outputDescription;

            expectedProofPayload = abi.encodePacked(
                expectedProofPayload,
                outputDescriptions[i].chainId,
                outputDescriptions[i].remoteOracle,
                outputDescriptions[i].remoteFiller,
                keccak256(OutputEncodingLib.encodeFillDescriptionM(solverIdentifier, orderId, timestamps[i], outputDescriptions[i]))
            );
        }
        _validProofSeries[expectedProofPayload] = true;

        compactSettler.validateFills(CatalystCompactOrder({
            user: address(0),
            nonce: 0,
            originChainId: 0,
            expires: type(uint32).max,
            fillDeadline: type(uint32).max,
            localOracle: localOracle,
            inputs: new uint256[2][](0),
            outputs: outputDescriptions
        }), orderId, solverIdentifier, timestamps);
    }

    struct OrderFulfillmentDescriptionWithSolver {
        uint32 timestamp;
        bytes32 solver;
        OutputDescription outputDescription;
    }

    function test_validate_fills_multiple_solvers(bytes32 orderId, OrderFulfillmentDescriptionWithSolver[] calldata orderFulfillmentDescriptionWithSolver) external {
        vm.assume(orderFulfillmentDescriptionWithSolver.length > 0);
        address localOracle = address(this);

        bytes memory expectedProofPayload = hex"";
        uint32[] memory timestamps = new uint32[](orderFulfillmentDescriptionWithSolver.length);
        OutputDescription[] memory outputDescriptions = new OutputDescription[](orderFulfillmentDescriptionWithSolver.length);
        bytes32[] memory solvers = new bytes32[](orderFulfillmentDescriptionWithSolver.length);
        for (uint256 i; i < orderFulfillmentDescriptionWithSolver.length; ++i) {
            timestamps[i] = orderFulfillmentDescriptionWithSolver[i].timestamp;
            outputDescriptions[i] = orderFulfillmentDescriptionWithSolver[i].outputDescription;
            solvers[i] = orderFulfillmentDescriptionWithSolver[i].solver;

            expectedProofPayload = abi.encodePacked(
                expectedProofPayload,
                outputDescriptions[i].chainId,
                outputDescriptions[i].remoteOracle,
                outputDescriptions[i].remoteFiller,
                keccak256(OutputEncodingLib.encodeFillDescriptionM(solvers[i], orderId, timestamps[i], outputDescriptions[i]))
            );
        }
        _validProofSeries[expectedProofPayload] = true;

        compactSettler.validateFills(CatalystCompactOrder({
            user: address(0),
            nonce: 0,
            originChainId: 0,
            expires: type(uint32).max,
            fillDeadline: type(uint32).max,
            localOracle: localOracle,
            inputs: new uint256[2][](0),
            outputs: outputDescriptions
        }), orderId, solvers, timestamps);
    }

    // -- Larger Integration tests -- //

    function test_finalise_self(
        address non_solver
    ) external {
        vm.assume(non_solver != solver);

        vm.prank(swapper);
        uint256 amount = 1e18 / 10;
        uint256 tokenId = theCompact.depositERC20(address(token), alwaysOkAllocatorLockTag, amount, swapper);

        address localOracle = address(alwaysYesOracle);

        uint256[2][] memory inputs = new uint256[2][](1);
        inputs[0] = [tokenId, amount];
        OutputDescription[] memory outputs = new OutputDescription[](1);
        outputs[0] = OutputDescription({
            remoteFiller: bytes32(uint256(uint160(address(coinFiller)))),
            remoteOracle: bytes32(uint256(uint160(localOracle))),
            chainId: block.chainid,
            token: bytes32(uint256(uint160(address(anotherToken)))),
            amount: amount,
            recipient: bytes32(uint256(uint160(swapper))),
            remoteCall: hex"",
            fulfillmentContext: hex""
        });
        CatalystCompactOrder memory order = CatalystCompactOrder({
            user: address(swapper),
            nonce: 0,
            originChainId: block.chainid,
            fillDeadline: type(uint32).max,
            expires: type(uint32).max,
            localOracle: alwaysYesOracle,
            inputs: inputs,
            outputs: outputs
        });

        // Make Compact
        uint256[2][] memory idsAndAmounts = new uint256[2][](1);
        idsAndAmounts[0] = [tokenId, amount];

        bytes memory sponsorSig = getCompactBatchWitnessSignature(swapperPrivateKey, address(compactSettler), swapper, 0, type(uint32).max, idsAndAmounts, witnessHash(order));
        bytes memory allocatorSig = hex"";

        bytes memory signature = abi.encode(sponsorSig, allocatorSig);

        bytes32 solverIdentifier = bytes32(uint256(uint160((solver))));

        bytes32 orderId = compactSettler.orderIdentifier(order);

        bytes memory payload = OutputEncodingLib.encodeFillDescriptionM(solverIdentifier, orderId, uint32(block.timestamp), outputs[0]);
        bytes32 payloadHash = keccak256(payload);

        uint32[] memory timestamps = new uint32[](1);
        timestamps[0] = uint32(block.timestamp);

        // Other callers are disallowed:

        vm.prank(non_solver);

        vm.expectRevert(abi.encodeWithSignature("NotOrderOwner()"));
        compactSettler.finaliseSelf(order, signature, timestamps, solverIdentifier);

        assertEq(token.balanceOf(solver), 0);

        vm.expectCall(
            address(alwaysYesOracle),
            abi.encodeWithSignature("efficientRequireProven(bytes)", abi.encodePacked(order.outputs[0].chainId, order.outputs[0].remoteOracle, order.outputs[0].remoteFiller, payloadHash))
        );

        vm.prank(solver);
        compactSettler.finaliseSelf(order, signature, timestamps, solverIdentifier);
        vm.snapshotGasLastCall("finaliseSelf");

        assertEq(token.balanceOf(solver), amount);
    }

    function test_revert_finalise_self_too_late(address non_solver, uint32 fillDeadline, uint32 filledAt) external {
        vm.assume(non_solver != solver);
        vm.assume(fillDeadline < filledAt);

        vm.prank(swapper);
        uint256 amount = 1e18 / 10;
        uint256 tokenId = theCompact.depositERC20(address(token), alwaysOkAllocatorLockTag, amount, swapper);

        address localOracle = address(alwaysYesOracle);

        uint256[2][] memory inputs = new uint256[2][](1);
        inputs[0] = [tokenId, amount];
        OutputDescription[] memory outputs = new OutputDescription[](1);
        outputs[0] = OutputDescription({
            remoteFiller: bytes32(uint256(uint160(address(coinFiller)))),
            remoteOracle: bytes32(uint256(uint160(localOracle))),
            chainId: block.chainid,
            token: bytes32(uint256(uint160(address(anotherToken)))),
            amount: amount,
            recipient: bytes32(uint256(uint160(swapper))),
            remoteCall: hex"",
            fulfillmentContext: hex""
        });
        CatalystCompactOrder memory order = CatalystCompactOrder({
            user: address(swapper),
            nonce: 0,
            originChainId: block.chainid,
            fillDeadline: fillDeadline,
            expires: type(uint32).max,
            localOracle: alwaysYesOracle,
            inputs: inputs,
            outputs: outputs
        });

        // Make Compact
        uint256[2][] memory idsAndAmounts = new uint256[2][](1);
        idsAndAmounts[0] = [tokenId, amount];

        bytes memory sponsorSig = getCompactBatchWitnessSignature(swapperPrivateKey, address(compactSettler), swapper, 0, type(uint32).max, idsAndAmounts, witnessHash(order));
        bytes memory allocatorSig = hex"";

        bytes memory signature = abi.encode(sponsorSig, allocatorSig);

        bytes32 solverIdentifier = bytes32(uint256(uint160((solver))));

        uint32[] memory timestamps = new uint32[](1);
        timestamps[0] = filledAt;

        vm.prank(solver);
        vm.expectRevert(abi.encodeWithSignature("FilledTooLate(uint32,uint32)", fillDeadline, filledAt));
        compactSettler.finaliseSelf(order, signature, timestamps, solverIdentifier);
    }

    function test_finalise_to(address non_solver, address destination) external {
        vm.assume(destination != address(compactSettler));
        vm.assume(destination != address(theCompact));
        vm.assume(token.balanceOf(destination) == 0);
        vm.assume(non_solver != solver);

        vm.prank(swapper);
        uint256 amount = 1e18 / 10;
        uint256 tokenId = theCompact.depositERC20(address(token), alwaysOkAllocatorLockTag, amount, swapper);

        address localOracle = address(alwaysYesOracle);

        uint256[2][] memory inputs = new uint256[2][](1);
        inputs[0] = [tokenId, amount];
        OutputDescription[] memory outputs = new OutputDescription[](1);
        outputs[0] = OutputDescription({
            remoteFiller: bytes32(uint256(uint160(address(coinFiller)))),
            remoteOracle: bytes32(uint256(uint160(localOracle))),
            chainId: block.chainid,
            token: bytes32(uint256(uint160(address(anotherToken)))),
            amount: amount,
            recipient: bytes32(uint256(uint160(swapper))),
            remoteCall: hex"",
            fulfillmentContext: hex""
        });
        CatalystCompactOrder memory order = CatalystCompactOrder({
            user: address(swapper),
            nonce: 0,
            originChainId: block.chainid,
            fillDeadline: type(uint32).max,
            expires: type(uint32).max,
            localOracle: alwaysYesOracle,
            inputs: inputs,
            outputs: outputs
        });

        // Make Compact
        uint256[2][] memory idsAndAmounts = new uint256[2][](1);
        idsAndAmounts[0] = [tokenId, amount];

        bytes memory sponsorSig = getCompactBatchWitnessSignature(swapperPrivateKey, address(compactSettler), swapper, 0, type(uint32).max, idsAndAmounts, witnessHash(order));
        bytes memory allocatorSig = hex"";

        bytes memory signature = abi.encode(sponsorSig, allocatorSig);

        bytes32 solverIdentifier = bytes32(uint256(uint160((solver))));

        uint32[] memory timestamps = new uint32[](1);
        timestamps[0] = uint32(block.timestamp);

        // Other callers are disallowed:

        vm.prank(non_solver);

        vm.expectRevert(abi.encodeWithSignature("NotOrderOwner()"));
        compactSettler.finaliseTo(order, signature, timestamps, solverIdentifier, bytes32(uint256(uint160(destination))), hex"");

        assertEq(token.balanceOf(destination), 0);

        vm.prank(solver);
        compactSettler.finaliseTo(order, signature, timestamps, solverIdentifier, bytes32(uint256(uint160(destination))), hex"");
        vm.snapshotGasLastCall("finaliseTo");

        assertEq(token.balanceOf(destination), amount);
    }

    function test_finalise_for(address non_solver, address destination) external {
        vm.assume(destination != address(compactSettler));
        vm.assume(destination != address(theCompact));
        vm.assume(destination != address(swapper));
        vm.assume(destination != address(solver));
        vm.assume(non_solver != solver);

        vm.prank(swapper);
        uint256 amount = 1e18 / 10;
        uint256 tokenId = theCompact.depositERC20(address(token), alwaysOkAllocatorLockTag, amount, swapper);

        address localOracle = address(alwaysYesOracle);

        uint256[2][] memory inputs = new uint256[2][](1);
        inputs[0] = [tokenId, amount];
        OutputDescription[] memory outputs = new OutputDescription[](1);
        outputs[0] = OutputDescription({
            remoteFiller: bytes32(uint256(uint160(address(coinFiller)))),
            remoteOracle: bytes32(uint256(uint160(localOracle))),
            chainId: block.chainid,
            token: bytes32(uint256(uint160(address(anotherToken)))),
            amount: amount,
            recipient: bytes32(uint256(uint160(swapper))),
            remoteCall: hex"",
            fulfillmentContext: hex""
        });
        CatalystCompactOrder memory order = CatalystCompactOrder({
            user: address(swapper),
            nonce: 0,
            originChainId: block.chainid,
            fillDeadline: type(uint32).max,
            expires: type(uint32).max,
            localOracle: alwaysYesOracle,
            inputs: inputs,
            outputs: outputs
        });

        // Make Compact
        uint256[2][] memory idsAndAmounts = new uint256[2][](1);
        idsAndAmounts[0] = [tokenId, amount];

        bytes memory sponsorSig = getCompactBatchWitnessSignature(swapperPrivateKey, address(compactSettler), swapper, 0, type(uint32).max, idsAndAmounts, witnessHash(order));
        bytes memory allocatorSig = hex"";

        bytes memory signature = abi.encode(sponsorSig, allocatorSig);

        bytes32 solverIdentifier = bytes32(uint256(uint160((solver))));

        bytes32 orderId = compactSettler.orderIdentifier(order);

        uint32[] memory timestamps = new uint32[](1);
        timestamps[0] = uint32(block.timestamp);

        // Other callers are disallowed:

        bytes memory orderOwnerSignature = hex"";

        vm.prank(non_solver);
        vm.expectRevert(abi.encodeWithSignature("InvalidSigner()"));
        compactSettler.finaliseFor(order, signature, timestamps, solverIdentifier, bytes32(uint256(uint160(destination))), hex"", orderOwnerSignature);

        assertEq(token.balanceOf(destination), 0);

        orderOwnerSignature = this.getOrderOpenSignature(solverPrivateKey, orderId, bytes32(uint256(uint160(destination))), hex"");

        vm.prank(non_solver);
        compactSettler.finaliseFor(order, signature, timestamps, solverIdentifier, bytes32(uint256(uint160(destination))), hex"", orderOwnerSignature);
        vm.snapshotGasLastCall("finaliseFor");

        assertEq(token.balanceOf(destination), amount);
    }

    // --- Fee tests --- //

    function test_invalid_governance_fee(
        uint64 fee
    ) public {
        vm.assume(fee > MAX_GOVERNANCE_FEE);

        vm.prank(owner);
        vm.expectRevert(abi.encodeWithSignature("GovernanceFeeTooHigh()"));
        compactSettler.setGovernanceFee(fee);
    }

    function test_governance_fee_change_not_ready(uint64 fee, uint256 timeDelay) public {
        vm.assume(fee <= MAX_GOVERNANCE_FEE);
        vm.assume(timeDelay < uint32(block.timestamp) + GOVERNANCE_FEE_CHANGE_DELAY);

        vm.prank(owner);
        vm.expectEmit();
        emit NextGovernanceFee(fee, uint32(block.timestamp) + GOVERNANCE_FEE_CHANGE_DELAY);
        compactSettler.setGovernanceFee(fee);

        vm.warp(timeDelay);
        vm.expectRevert(abi.encodeWithSignature("GovernanceFeeChangeNotReady()"));
        compactSettler.applyGovernanceFee();

        vm.warp(uint32(block.timestamp) + GOVERNANCE_FEE_CHANGE_DELAY);

        assertEq(compactSettler.governanceFee(), 0);

        vm.expectEmit();
        emit GovernanceFeeChanged(0, fee);
        compactSettler.applyGovernanceFee();

        assertEq(compactSettler.governanceFee(), fee);
    }

    function test_finalise_self_with_fee(uint64 fee) external {
        vm.assume(fee <= MAX_GOVERNANCE_FEE);
        vm.prank(owner);
        compactSettler.setGovernanceFee(fee);
        vm.warp(uint32(block.timestamp) + GOVERNANCE_FEE_CHANGE_DELAY + 1);
        compactSettler.applyGovernanceFee();

        vm.prank(swapper);
        uint256 amount = 1e18 / 10;
<<<<<<< HEAD
        uint256 tokenId = theCompact.deposit(address(token), alwaysOkAllocatorLockTag, amount);
=======
        uint256 tokenId = theCompact.depositERC20(address(token), alwaysOkAllocatorLockTag, amount, swapper);
>>>>>>> 66f4e455

        address localOracle = address(alwaysYesOracle);

        uint256[2][] memory inputs = new uint256[2][](1);
        inputs[0] = [tokenId, amount];
        OutputDescription[] memory outputs = new OutputDescription[](1);
        outputs[0] = OutputDescription({
            remoteFiller: bytes32(uint256(uint160(address(coinFiller)))),
            remoteOracle: bytes32(uint256(uint160(localOracle))),
            chainId: block.chainid,
            token: bytes32(uint256(uint160(address(anotherToken)))),
            amount: amount,
            recipient: bytes32(uint256(uint160(swapper))),
            remoteCall: hex"",
            fulfillmentContext: hex""
        });
        CatalystCompactOrder memory order = CatalystCompactOrder({
            user: address(swapper),
            nonce: 0,
            originChainId: block.chainid,
            fillDeadline: type(uint32).max,
            expires: type(uint32).max,
            localOracle: alwaysYesOracle,
            inputs: inputs,
            outputs: outputs
        });

        // Make Compact
        uint256[2][] memory idsAndAmounts = new uint256[2][](1);
        idsAndAmounts[0] = [tokenId, amount];

        bytes memory sponsorSig = getCompactBatchWitnessSignature(swapperPrivateKey, address(compactSettler), swapper, 0, type(uint32).max, idsAndAmounts, witnessHash(order));
        bytes memory allocatorSig = hex"";

        bytes memory signature = abi.encode(sponsorSig, allocatorSig);

        bytes32 solverIdentifier = bytes32(uint256(uint160((solver))));

<<<<<<< HEAD
=======
        bytes32 orderId = compactSettler.orderIdentifier(order);

        bytes memory payload = OutputEncodingLib.encodeFillDescriptionM(solverIdentifier, orderId, uint32(block.timestamp), outputs[0]);

>>>>>>> 66f4e455
        uint32[] memory timestamps = new uint32[](1);
        timestamps[0] = uint32(block.timestamp);

        uint256 govFeeAmount = amount * fee / 10**18;
        uint256 amountPostFee = amount - govFeeAmount;

        vm.prank(solver);
        compactSettler.finaliseSelf(order, signature, timestamps, solverIdentifier);
<<<<<<< HEAD
        vm.snapshotGasLastCall("finaliseSelfWithFee");
=======
        vm.snapshotGasLastCall("finaliseSelf");
>>>>>>> 66f4e455

        assertEq(token.balanceOf(solver), amountPostFee);
        assertEq(theCompact.balanceOf(owner, tokenId), govFeeAmount);
    }
}<|MERGE_RESOLUTION|>--- conflicted
+++ resolved
@@ -817,11 +817,7 @@
 
         vm.prank(swapper);
         uint256 amount = 1e18 / 10;
-<<<<<<< HEAD
-        uint256 tokenId = theCompact.deposit(address(token), alwaysOkAllocatorLockTag, amount);
-=======
         uint256 tokenId = theCompact.depositERC20(address(token), alwaysOkAllocatorLockTag, amount, swapper);
->>>>>>> 66f4e455
 
         address localOracle = address(alwaysYesOracle);
 
@@ -860,13 +856,10 @@
 
         bytes32 solverIdentifier = bytes32(uint256(uint160((solver))));
 
-<<<<<<< HEAD
-=======
         bytes32 orderId = compactSettler.orderIdentifier(order);
 
         bytes memory payload = OutputEncodingLib.encodeFillDescriptionM(solverIdentifier, orderId, uint32(block.timestamp), outputs[0]);
 
->>>>>>> 66f4e455
         uint32[] memory timestamps = new uint32[](1);
         timestamps[0] = uint32(block.timestamp);
 
@@ -875,11 +868,7 @@
 
         vm.prank(solver);
         compactSettler.finaliseSelf(order, signature, timestamps, solverIdentifier);
-<<<<<<< HEAD
-        vm.snapshotGasLastCall("finaliseSelfWithFee");
-=======
         vm.snapshotGasLastCall("finaliseSelf");
->>>>>>> 66f4e455
 
         assertEq(token.balanceOf(solver), amountPostFee);
         assertEq(theCompact.balanceOf(owner, tokenId), govFeeAmount);
